/*
 * Copyright (c) 2023 - 2025 Chair for Design Automation, TUM
 * Copyright (c) 2025 Munich Quantum Software Company GmbH
 * All rights reserved.
 *
 * SPDX-License-Identifier: MIT
 *
 * Licensed under the MIT License
 */

#pragma once

#include "core/annotatable_quantum_computation.hpp"
#include "core/properties.hpp"
#include "core/syrec/expression.hpp"
#include "core/syrec/module.hpp"
#include "core/syrec/number.hpp"
#include "core/syrec/program.hpp"
#include "core/syrec/statement.hpp"
#include "core/syrec/variable.hpp"
#include "ir/Definitions.hpp"

#include <map>
#include <optional>
#include <stack>
#include <string>
#include <string_view>
#include <variant>
#include <vector>

namespace syrec {
    class SyrecSynthesis {
    public:
<<<<<<< HEAD
        std::stack<BinaryExpression::BinaryOperation>  expOpp;
        std::stack<std::vector<unsigned>>              expLhss;
        std::stack<std::vector<unsigned>>              expRhss;
        bool                                           subFlag = false;
        std::vector<BinaryExpression::BinaryOperation> opVec;
        std::vector<AssignStatement::AssignOperation>  assignOpVector;
        std::vector<BinaryExpression::BinaryOperation> expOpVector;
        std::vector<std::vector<unsigned>>             expLhsVector;
        std::vector<std::vector<unsigned>>             expRhsVector;
=======
        std::stack<qc::Qubit>              expOpp;
        std::stack<std::vector<unsigned>>  expLhss;
        std::stack<std::vector<unsigned>>  expRhss;
        bool                               subFlag = false;
        std::vector<unsigned>              opVec;
        std::vector<unsigned>              assignOpVector;
        std::vector<unsigned>              expOpVector;
        std::vector<std::vector<unsigned>> expLhsVector;
        std::vector<std::vector<unsigned>> expRhsVector;
>>>>>>> 2ba68731

        using VarLinesMap = std::map<Variable::ptr, qc::Qubit>;

        explicit SyrecSynthesis(AnnotatableQuantumComputation& annotatableQuantumComputation);
        virtual ~SyrecSynthesis() = default;

        [[nodiscard]] bool addVariables(const Variable::vec& variables);
        void               setMainModule(const Module::ptr& mainModule);

        [[maybe_unused]] static bool synthesize(SyrecSynthesis* synthesizer, const Program& program, const Properties::ptr& settings, const Properties::ptr& statistics);

    protected:
        constexpr static std::string_view GATE_ANNOTATION_KEY_ASSOCIATED_STATEMENT_LINE_NUMBER = "lno";
        using OperationVariant                                                                 = std::variant<AssignStatement::AssignOperation, BinaryExpression::BinaryOperation, ShiftExpression::ShiftOperation>;

        virtual bool processStatement(const Statement::ptr& statement) = 0;
        virtual bool onModule(const Module::ptr&);

        virtual bool opRhsLhsExpression([[maybe_unused]] const Expression::ptr& expression, [[maybe_unused]] std::vector<qc::Qubit>& v);
        virtual bool opRhsLhsExpression([[maybe_unused]] const VariableExpression& expression, [[maybe_unused]] std::vector<qc::Qubit>& v);
        virtual bool opRhsLhsExpression([[maybe_unused]] const BinaryExpression& expression, [[maybe_unused]] std::vector<qc::Qubit>& v);

        virtual bool              onStatement(const Statement::ptr& statement);
        virtual bool              onStatement(const AssignStatement& statement);
        virtual bool              onStatement(const IfStatement& statement);
        virtual bool              onStatement(const ForStatement& statement);
        virtual bool              onStatement(const CallStatement& statement);
        virtual bool              onStatement(const UncallStatement& statement);
        bool                      onStatement(const SwapStatement& statement);
        bool                      onStatement(const UnaryStatement& statement);
        [[nodiscard]] static bool onStatement(const SkipStatement& statement);

<<<<<<< HEAD
        virtual bool assignAdd(Circuit& circuit, std::vector<unsigned>& lhs, std::vector<unsigned>& rhs, [[maybe_unused]] AssignStatement::AssignOperation assignOperation)      = 0;
        virtual bool assignSubtract(Circuit& circuit, std::vector<unsigned>& lhs, std::vector<unsigned>& rhs, [[maybe_unused]] AssignStatement::AssignOperation assignOperation) = 0;
        virtual bool assignExor(Circuit& circuit, std::vector<unsigned>& lhs, std::vector<unsigned>& rhs, [[maybe_unused]] AssignStatement::AssignOperation assignOperation)     = 0;

        virtual bool onExpression(Circuit& circuit, const Expression::ptr& expression, std::vector<unsigned>& lines, std::vector<unsigned> const& lhsStat, OperationVariant operationVariant);
        virtual bool onExpression(Circuit& circuit, const BinaryExpression& expression, std::vector<unsigned>& lines, std::vector<unsigned> const& lhsStat, OperationVariant operationVariant);
        virtual bool onExpression(Circuit& circuit, const ShiftExpression& expression, std::vector<unsigned>& lines, std::vector<unsigned> const& lhsStat, OperationVariant operationVariant);
        virtual bool onExpression(Circuit& circuit, const NumericExpression& expression, std::vector<unsigned>& lines);
        virtual bool onExpression(const VariableExpression& expression, std::vector<unsigned>& lines);
=======
        virtual bool assignAdd(std::vector<qc::Qubit>& lhs, std::vector<qc::Qubit>& rhs, [[maybe_unused]] unsigned op)      = 0;
        virtual bool assignSubtract(std::vector<qc::Qubit>& lhs, std::vector<qc::Qubit>& rhs, [[maybe_unused]] unsigned op) = 0;
        virtual bool assignExor(std::vector<qc::Qubit>& lhs, std::vector<qc::Qubit>& rhs, [[maybe_unused]] unsigned op)     = 0;

        virtual bool onExpression(const Expression::ptr& expression, std::vector<qc::Qubit>& lines, std::vector<qc::Qubit> const& lhsStat, unsigned op);
        virtual bool onExpression(const BinaryExpression& expression, std::vector<qc::Qubit>& lines, std::vector<qc::Qubit> const& lhsStat, unsigned op);
        virtual bool onExpression(const ShiftExpression& expression, std::vector<qc::Qubit>& lines, std::vector<qc::Qubit> const& lhsStat, unsigned op);
        virtual bool onExpression(const NumericExpression& expression, std::vector<qc::Qubit>& lines);
        virtual bool onExpression(const VariableExpression& expression, std::vector<qc::Qubit>& lines);
>>>>>>> 2ba68731

        virtual bool expAdd([[maybe_unused]] unsigned bitwidth, std::vector<qc::Qubit>& lines, const std::vector<qc::Qubit>& lhs, const std::vector<qc::Qubit>& rhs)      = 0;
        virtual bool expSubtract([[maybe_unused]] unsigned bitwidth, std::vector<qc::Qubit>& lines, const std::vector<qc::Qubit>& lhs, const std::vector<qc::Qubit>& rhs) = 0;
        virtual bool expExor([[maybe_unused]] unsigned bitwidth, std::vector<qc::Qubit>& lines, const std::vector<qc::Qubit>& lhs, const std::vector<qc::Qubit>& rhs)     = 0;

        // BEGIN: Add circuit parameter to functions

        // unary operations
        static bool bitwiseNegation(AnnotatableQuantumComputation& annotatableQuantumComputation, const std::vector<qc::Qubit>& dest); // ~
        static bool decrement(AnnotatableQuantumComputation& annotatableQuantumComputation, const std::vector<qc::Qubit>& dest);       // --
        static bool increment(AnnotatableQuantumComputation& annotatableQuantumComputation, const std::vector<qc::Qubit>& dest);       // ++

        // binary operations
<<<<<<< HEAD
        static bool  bitwiseAnd(Circuit& circuit, const std::vector<unsigned>& dest, const std::vector<unsigned>& src1, const std::vector<unsigned>& src2); // &
        static bool  bitwiseCnot(Circuit& circuit, const std::vector<unsigned>& dest, const std::vector<unsigned>& src);                                    // ^=
        static bool  bitwiseOr(Circuit& circuit, const std::vector<unsigned>& dest, const std::vector<unsigned>& src1, const std::vector<unsigned>& src2);  // &
        static bool  conjunction(Circuit& circuit, unsigned dest, unsigned src1, unsigned src2);                                                            // &&// -=
        static bool  decreaseWithCarry(Circuit& circuit, const std::vector<unsigned>& dest, const std::vector<unsigned>& src, unsigned carry);
        static bool  disjunction(Circuit& circuit, unsigned dest, unsigned src1, unsigned src2);                                                          // ||
        static bool  division(Circuit& circuit, const std::vector<unsigned>& dest, const std::vector<unsigned>& src1, const std::vector<unsigned>& src2); // /
        static bool  equals(Circuit& circuit, unsigned dest, const std::vector<unsigned>& src1, const std::vector<unsigned>& src2);                       // =
        static bool  greaterEquals(Circuit& circuit, unsigned dest, const std::vector<unsigned>& srcTwo, const std::vector<unsigned>& srcOne);            // >
        static bool  greaterThan(Circuit& circuit, unsigned dest, const std::vector<unsigned>& src2, const std::vector<unsigned>& src1);                  // >// +=
        static bool  increaseWithCarry(Circuit& circuit, const std::vector<unsigned>& dest, const std::vector<unsigned>& src, unsigned carry);
        static bool  lessEquals(Circuit& circuit, unsigned dest, const std::vector<unsigned>& src2, const std::vector<unsigned>& src1);                         // <=
        static bool  lessThan(Circuit& circuit, unsigned dest, const std::vector<unsigned>& src1, const std::vector<unsigned>& src2);                           // <
        static bool  modulo(Circuit& circuit, const std::vector<unsigned>& dest, const std::vector<unsigned>& src1, const std::vector<unsigned>& src2);         // %
        static bool  multiplication(Circuit& circuit, const std::vector<unsigned>& dest, const std::vector<unsigned>& src1, const std::vector<unsigned>& src2); // *
        static bool  notEquals(Circuit& circuit, unsigned dest, const std::vector<unsigned>& src1, const std::vector<unsigned>& src2);                          // !=
        static bool  swap(Circuit& circuit, const std::vector<unsigned>& dest1, const std::vector<unsigned>& dest2);                                            // NOLINT(cppcoreguidelines-noexcept-swap, performance-noexcept-swap) <=>
        static bool  decrease(Circuit& circuit, const std::vector<unsigned>& rhs, const std::vector<unsigned>& lhs);
        static bool  increase(Circuit& circuit, const std::vector<unsigned>& rhs, const std::vector<unsigned>& lhs);
        virtual bool expressionOpInverse([[maybe_unused]] Circuit& circuit, [[maybe_unused]] BinaryExpression::BinaryOperation binaryOperation, [[maybe_unused]] const std::vector<unsigned>& expLhs, [[maybe_unused]] const std::vector<unsigned>& expRhs) const;
=======
        static bool  bitwiseAnd(AnnotatableQuantumComputation& annotatableQuantumComputation, const std::vector<qc::Qubit>& dest, const std::vector<qc::Qubit>& src1, const std::vector<qc::Qubit>& src2); // &
        static bool  bitwiseCnot(AnnotatableQuantumComputation& annotatableQuantumComputation, const std::vector<qc::Qubit>& dest, const std::vector<qc::Qubit>& src);                                     // ^=
        static bool  bitwiseOr(AnnotatableQuantumComputation& annotatableQuantumComputation, const std::vector<qc::Qubit>& dest, const std::vector<qc::Qubit>& src1, const std::vector<qc::Qubit>& src2);  // &
        static bool  conjunction(AnnotatableQuantumComputation& annotatableQuantumComputation, qc::Qubit dest, qc::Qubit src1, qc::Qubit src2);                                                            // &&// -=
        static bool  decreaseWithCarry(AnnotatableQuantumComputation& annotatableQuantumComputation, const std::vector<qc::Qubit>& dest, const std::vector<qc::Qubit>& src, qc::Qubit carry);
        static bool  disjunction(AnnotatableQuantumComputation& annotatableQuantumComputation, qc::Qubit dest, qc::Qubit src1, qc::Qubit src2);                                                          // ||
        static bool  division(AnnotatableQuantumComputation& annotatableQuantumComputation, const std::vector<qc::Qubit>& dest, const std::vector<qc::Qubit>& src1, const std::vector<qc::Qubit>& src2); // /
        static bool  equals(AnnotatableQuantumComputation& annotatableQuantumComputation, qc::Qubit dest, const std::vector<qc::Qubit>& src1, const std::vector<qc::Qubit>& src2);                       // =
        static bool  greaterEquals(AnnotatableQuantumComputation& annotatableQuantumComputation, qc::Qubit dest, const std::vector<qc::Qubit>& srcTwo, const std::vector<qc::Qubit>& srcOne);            // >
        static bool  greaterThan(AnnotatableQuantumComputation& annotatableQuantumComputation, qc::Qubit dest, const std::vector<qc::Qubit>& src2, const std::vector<qc::Qubit>& src1);                  // >// +=
        static bool  increaseWithCarry(AnnotatableQuantumComputation& annotatableQuantumComputation, const std::vector<qc::Qubit>& dest, const std::vector<qc::Qubit>& src, qc::Qubit carry);
        static bool  lessEquals(AnnotatableQuantumComputation& annotatableQuantumComputation, qc::Qubit dest, const std::vector<qc::Qubit>& src2, const std::vector<qc::Qubit>& src1);                         // <=
        static bool  lessThan(AnnotatableQuantumComputation& annotatableQuantumComputation, qc::Qubit dest, const std::vector<qc::Qubit>& src1, const std::vector<qc::Qubit>& src2);                           // <
        static bool  modulo(AnnotatableQuantumComputation& annotatableQuantumComputation, const std::vector<qc::Qubit>& dest, const std::vector<qc::Qubit>& src1, const std::vector<qc::Qubit>& src2);         // %
        static bool  multiplication(AnnotatableQuantumComputation& annotatableQuantumComputation, const std::vector<qc::Qubit>& dest, const std::vector<qc::Qubit>& src1, const std::vector<qc::Qubit>& src2); // *
        static bool  notEquals(AnnotatableQuantumComputation& annotatableQuantumComputation, qc::Qubit dest, const std::vector<qc::Qubit>& src1, const std::vector<qc::Qubit>& src2);                          // !=
        static bool  swap(AnnotatableQuantumComputation& annotatableQuantumComputation, const std::vector<qc::Qubit>& dest1, const std::vector<qc::Qubit>& dest2);                                             // NOLINT(cppcoreguidelines-noexcept-swap, performance-noexcept-swap) <=>
        static bool  decrease(AnnotatableQuantumComputation& annotatableQuantumComputation, const std::vector<qc::Qubit>& rhs, const std::vector<qc::Qubit>& lhs);
        static bool  increase(AnnotatableQuantumComputation& annotatableQuantumComputation, const std::vector<qc::Qubit>& rhs, const std::vector<qc::Qubit>& lhs);
        virtual bool expressionOpInverse([[maybe_unused]] unsigned op, [[maybe_unused]] const std::vector<qc::Qubit>& expLhs, [[maybe_unused]] const std::vector<qc::Qubit>& expRhs);
>>>>>>> 2ba68731
        bool         checkRepeats();

        // shift operations
        static bool leftShift(AnnotatableQuantumComputation& annotatableQuantumComputation, const std::vector<qc::Qubit>& dest, const std::vector<qc::Qubit>& src1, qc::Qubit src2);  // <<
        static bool rightShift(AnnotatableQuantumComputation& annotatableQuantumComputation, const std::vector<qc::Qubit>& dest, const std::vector<qc::Qubit>& src1, qc::Qubit src2); // >>

        [[nodiscard]] static bool addVariable(AnnotatableQuantumComputation& annotatableQuantumComputation, const std::vector<unsigned>& dimensions, const Variable::ptr& var, const std::string& arraystr);
        void                      getVariables(const VariableAccess::ptr& var, std::vector<qc::Qubit>& lines);

        [[nodiscard]] std::optional<qc::Qubit> getConstantLine(bool value);
        [[nodiscard]] bool                     getConstantLines(unsigned bitwidth, unsigned value, std::vector<qc::Qubit>& lines);

<<<<<<< HEAD
        [[nodiscard]] static std::optional<AssignStatement::AssignOperation>  tryMapBinaryToAssignmentOperation(BinaryExpression::BinaryOperation binaryOperation) noexcept;
        [[nodiscard]] static std::optional<BinaryExpression::BinaryOperation> tryMapAssignmentToBinaryOperation(AssignStatement::AssignOperation assignOperation) noexcept;

        std::stack<Statement::ptr>  stmts;
        Circuit&                    circ; // NOLINT(cppcoreguidelines-avoid-const-or-ref-data-members)
        Number::LoopVariableMapping loopMap;
        std::stack<Module::ptr>     modules;
=======
        std::stack<Statement::ptr>    stmts;
        Number::loop_variable_mapping loopMap;
        std::stack<Module::ptr>       modules;
>>>>>>> 2ba68731

        AnnotatableQuantumComputation& annotatableQuantumComputation; // NOLINT(cppcoreguidelines-avoid-const-or-ref-data-members)

    private:
        VarLinesMap                            varLines;
        std::map<bool, std::vector<qc::Qubit>> freeConstLinesMap;
    };

} // namespace syrec<|MERGE_RESOLUTION|>--- conflicted
+++ resolved
@@ -31,7 +31,6 @@
 namespace syrec {
     class SyrecSynthesis {
     public:
-<<<<<<< HEAD
         std::stack<BinaryExpression::BinaryOperation>  expOpp;
         std::stack<std::vector<unsigned>>              expLhss;
         std::stack<std::vector<unsigned>>              expRhss;
@@ -41,17 +40,6 @@
         std::vector<BinaryExpression::BinaryOperation> expOpVector;
         std::vector<std::vector<unsigned>>             expLhsVector;
         std::vector<std::vector<unsigned>>             expRhsVector;
-=======
-        std::stack<qc::Qubit>              expOpp;
-        std::stack<std::vector<unsigned>>  expLhss;
-        std::stack<std::vector<unsigned>>  expRhss;
-        bool                               subFlag = false;
-        std::vector<unsigned>              opVec;
-        std::vector<unsigned>              assignOpVector;
-        std::vector<unsigned>              expOpVector;
-        std::vector<std::vector<unsigned>> expLhsVector;
-        std::vector<std::vector<unsigned>> expRhsVector;
->>>>>>> 2ba68731
 
         using VarLinesMap = std::map<Variable::ptr, qc::Qubit>;
 
@@ -84,27 +72,15 @@
         bool                      onStatement(const UnaryStatement& statement);
         [[nodiscard]] static bool onStatement(const SkipStatement& statement);
 
-<<<<<<< HEAD
-        virtual bool assignAdd(Circuit& circuit, std::vector<unsigned>& lhs, std::vector<unsigned>& rhs, [[maybe_unused]] AssignStatement::AssignOperation assignOperation)      = 0;
-        virtual bool assignSubtract(Circuit& circuit, std::vector<unsigned>& lhs, std::vector<unsigned>& rhs, [[maybe_unused]] AssignStatement::AssignOperation assignOperation) = 0;
-        virtual bool assignExor(Circuit& circuit, std::vector<unsigned>& lhs, std::vector<unsigned>& rhs, [[maybe_unused]] AssignStatement::AssignOperation assignOperation)     = 0;
+        virtual bool assignAdd(std::vector<qc::Qubit>& lhs, std::vector<qc::Qubit>& rhs, [[maybe_unused]] AssignStatement::AssignOperation assignOperation)      = 0;
+        virtual bool assignSubtract(std::vector<qc::Qubit>& lhs, std::vector<qc::Qubit>& rhs, [[maybe_unused]] AssignStatement::AssignOperation assignOperation) = 0;
+        virtual bool assignExor(std::vector<qc::Qubit>& lhs, std::vector<qc::Qubit>& rhs, [[maybe_unused]] AssignStatement::AssignOperation assignOperation)     = 0;
 
-        virtual bool onExpression(Circuit& circuit, const Expression::ptr& expression, std::vector<unsigned>& lines, std::vector<unsigned> const& lhsStat, OperationVariant operationVariant);
-        virtual bool onExpression(Circuit& circuit, const BinaryExpression& expression, std::vector<unsigned>& lines, std::vector<unsigned> const& lhsStat, OperationVariant operationVariant);
-        virtual bool onExpression(Circuit& circuit, const ShiftExpression& expression, std::vector<unsigned>& lines, std::vector<unsigned> const& lhsStat, OperationVariant operationVariant);
-        virtual bool onExpression(Circuit& circuit, const NumericExpression& expression, std::vector<unsigned>& lines);
-        virtual bool onExpression(const VariableExpression& expression, std::vector<unsigned>& lines);
-=======
-        virtual bool assignAdd(std::vector<qc::Qubit>& lhs, std::vector<qc::Qubit>& rhs, [[maybe_unused]] unsigned op)      = 0;
-        virtual bool assignSubtract(std::vector<qc::Qubit>& lhs, std::vector<qc::Qubit>& rhs, [[maybe_unused]] unsigned op) = 0;
-        virtual bool assignExor(std::vector<qc::Qubit>& lhs, std::vector<qc::Qubit>& rhs, [[maybe_unused]] unsigned op)     = 0;
-
-        virtual bool onExpression(const Expression::ptr& expression, std::vector<qc::Qubit>& lines, std::vector<qc::Qubit> const& lhsStat, unsigned op);
-        virtual bool onExpression(const BinaryExpression& expression, std::vector<qc::Qubit>& lines, std::vector<qc::Qubit> const& lhsStat, unsigned op);
-        virtual bool onExpression(const ShiftExpression& expression, std::vector<qc::Qubit>& lines, std::vector<qc::Qubit> const& lhsStat, unsigned op);
+        virtual bool onExpression(const Expression::ptr& expression, std::vector<qc::Qubit>& lines, std::vector<qc::Qubit> const& lhsStat, OperationVariant operationVariant);
+        virtual bool onExpression(const BinaryExpression& expression, std::vector<qc::Qubit>& lines, std::vector<qc::Qubit> const& lhsStat, OperationVariant operationVariant);
+        virtual bool onExpression(const ShiftExpression& expression, std::vector<qc::Qubit>& lines, std::vector<qc::Qubit> const& lhsStat, OperationVariant operationVariant);
         virtual bool onExpression(const NumericExpression& expression, std::vector<qc::Qubit>& lines);
         virtual bool onExpression(const VariableExpression& expression, std::vector<qc::Qubit>& lines);
->>>>>>> 2ba68731
 
         virtual bool expAdd([[maybe_unused]] unsigned bitwidth, std::vector<qc::Qubit>& lines, const std::vector<qc::Qubit>& lhs, const std::vector<qc::Qubit>& rhs)      = 0;
         virtual bool expSubtract([[maybe_unused]] unsigned bitwidth, std::vector<qc::Qubit>& lines, const std::vector<qc::Qubit>& lhs, const std::vector<qc::Qubit>& rhs) = 0;
@@ -118,28 +94,6 @@
         static bool increment(AnnotatableQuantumComputation& annotatableQuantumComputation, const std::vector<qc::Qubit>& dest);       // ++
 
         // binary operations
-<<<<<<< HEAD
-        static bool  bitwiseAnd(Circuit& circuit, const std::vector<unsigned>& dest, const std::vector<unsigned>& src1, const std::vector<unsigned>& src2); // &
-        static bool  bitwiseCnot(Circuit& circuit, const std::vector<unsigned>& dest, const std::vector<unsigned>& src);                                    // ^=
-        static bool  bitwiseOr(Circuit& circuit, const std::vector<unsigned>& dest, const std::vector<unsigned>& src1, const std::vector<unsigned>& src2);  // &
-        static bool  conjunction(Circuit& circuit, unsigned dest, unsigned src1, unsigned src2);                                                            // &&// -=
-        static bool  decreaseWithCarry(Circuit& circuit, const std::vector<unsigned>& dest, const std::vector<unsigned>& src, unsigned carry);
-        static bool  disjunction(Circuit& circuit, unsigned dest, unsigned src1, unsigned src2);                                                          // ||
-        static bool  division(Circuit& circuit, const std::vector<unsigned>& dest, const std::vector<unsigned>& src1, const std::vector<unsigned>& src2); // /
-        static bool  equals(Circuit& circuit, unsigned dest, const std::vector<unsigned>& src1, const std::vector<unsigned>& src2);                       // =
-        static bool  greaterEquals(Circuit& circuit, unsigned dest, const std::vector<unsigned>& srcTwo, const std::vector<unsigned>& srcOne);            // >
-        static bool  greaterThan(Circuit& circuit, unsigned dest, const std::vector<unsigned>& src2, const std::vector<unsigned>& src1);                  // >// +=
-        static bool  increaseWithCarry(Circuit& circuit, const std::vector<unsigned>& dest, const std::vector<unsigned>& src, unsigned carry);
-        static bool  lessEquals(Circuit& circuit, unsigned dest, const std::vector<unsigned>& src2, const std::vector<unsigned>& src1);                         // <=
-        static bool  lessThan(Circuit& circuit, unsigned dest, const std::vector<unsigned>& src1, const std::vector<unsigned>& src2);                           // <
-        static bool  modulo(Circuit& circuit, const std::vector<unsigned>& dest, const std::vector<unsigned>& src1, const std::vector<unsigned>& src2);         // %
-        static bool  multiplication(Circuit& circuit, const std::vector<unsigned>& dest, const std::vector<unsigned>& src1, const std::vector<unsigned>& src2); // *
-        static bool  notEquals(Circuit& circuit, unsigned dest, const std::vector<unsigned>& src1, const std::vector<unsigned>& src2);                          // !=
-        static bool  swap(Circuit& circuit, const std::vector<unsigned>& dest1, const std::vector<unsigned>& dest2);                                            // NOLINT(cppcoreguidelines-noexcept-swap, performance-noexcept-swap) <=>
-        static bool  decrease(Circuit& circuit, const std::vector<unsigned>& rhs, const std::vector<unsigned>& lhs);
-        static bool  increase(Circuit& circuit, const std::vector<unsigned>& rhs, const std::vector<unsigned>& lhs);
-        virtual bool expressionOpInverse([[maybe_unused]] Circuit& circuit, [[maybe_unused]] BinaryExpression::BinaryOperation binaryOperation, [[maybe_unused]] const std::vector<unsigned>& expLhs, [[maybe_unused]] const std::vector<unsigned>& expRhs) const;
-=======
         static bool  bitwiseAnd(AnnotatableQuantumComputation& annotatableQuantumComputation, const std::vector<qc::Qubit>& dest, const std::vector<qc::Qubit>& src1, const std::vector<qc::Qubit>& src2); // &
         static bool  bitwiseCnot(AnnotatableQuantumComputation& annotatableQuantumComputation, const std::vector<qc::Qubit>& dest, const std::vector<qc::Qubit>& src);                                     // ^=
         static bool  bitwiseOr(AnnotatableQuantumComputation& annotatableQuantumComputation, const std::vector<qc::Qubit>& dest, const std::vector<qc::Qubit>& src1, const std::vector<qc::Qubit>& src2);  // &
@@ -159,8 +113,7 @@
         static bool  swap(AnnotatableQuantumComputation& annotatableQuantumComputation, const std::vector<qc::Qubit>& dest1, const std::vector<qc::Qubit>& dest2);                                             // NOLINT(cppcoreguidelines-noexcept-swap, performance-noexcept-swap) <=>
         static bool  decrease(AnnotatableQuantumComputation& annotatableQuantumComputation, const std::vector<qc::Qubit>& rhs, const std::vector<qc::Qubit>& lhs);
         static bool  increase(AnnotatableQuantumComputation& annotatableQuantumComputation, const std::vector<qc::Qubit>& rhs, const std::vector<qc::Qubit>& lhs);
-        virtual bool expressionOpInverse([[maybe_unused]] unsigned op, [[maybe_unused]] const std::vector<qc::Qubit>& expLhs, [[maybe_unused]] const std::vector<qc::Qubit>& expRhs);
->>>>>>> 2ba68731
+        virtual bool expressionOpInverse([[maybe_unused]] BinaryExpression::BinaryOperation binaryOperation, [[maybe_unused]] const std::vector<qc::Qubit>& expLhs, [[maybe_unused]] const std::vector<qc::Qubit>& expRhs);
         bool         checkRepeats();
 
         // shift operations
@@ -173,19 +126,12 @@
         [[nodiscard]] std::optional<qc::Qubit> getConstantLine(bool value);
         [[nodiscard]] bool                     getConstantLines(unsigned bitwidth, unsigned value, std::vector<qc::Qubit>& lines);
 
-<<<<<<< HEAD
         [[nodiscard]] static std::optional<AssignStatement::AssignOperation>  tryMapBinaryToAssignmentOperation(BinaryExpression::BinaryOperation binaryOperation) noexcept;
         [[nodiscard]] static std::optional<BinaryExpression::BinaryOperation> tryMapAssignmentToBinaryOperation(AssignStatement::AssignOperation assignOperation) noexcept;
 
         std::stack<Statement::ptr>  stmts;
-        Circuit&                    circ; // NOLINT(cppcoreguidelines-avoid-const-or-ref-data-members)
         Number::LoopVariableMapping loopMap;
         std::stack<Module::ptr>     modules;
-=======
-        std::stack<Statement::ptr>    stmts;
-        Number::loop_variable_mapping loopMap;
-        std::stack<Module::ptr>       modules;
->>>>>>> 2ba68731
 
         AnnotatableQuantumComputation& annotatableQuantumComputation; // NOLINT(cppcoreguidelines-avoid-const-or-ref-data-members)
 
