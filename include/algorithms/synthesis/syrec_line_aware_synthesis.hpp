/*
 * Copyright (c) 2023 - 2025 Chair for Design Automation, TUM
 * Copyright (c) 2025 Munich Quantum Software Company GmbH
 * All rights reserved.
 *
 * SPDX-License-Identifier: MIT
 *
 * Licensed under the MIT License
 */

#pragma once

#include "algorithms/synthesis/syrec_synthesis.hpp"
#include "core/annotatable_quantum_computation.hpp"
#include "core/properties.hpp"
#include "core/syrec/expression.hpp"
#include "core/syrec/program.hpp"
#include "core/syrec/statement.hpp"
#include "ir/Definitions.hpp"

#include <memory>
#include <vector>

namespace syrec {
    class LineAwareSynthesis: public SyrecSynthesis {
    public:
        using SyrecSynthesis::SyrecSynthesis;

        static bool synthesize(AnnotatableQuantumComputation& annotatableQuantumComputation, const Program& program, const Properties::ptr& settings = std::make_shared<Properties>(), const Properties::ptr& statistics = std::make_shared<Properties>());

    protected:
        bool processStatement(const Statement::ptr& statement) override;

        bool opRhsLhsExpression(const Expression::ptr& expression, std::vector<qc::Qubit>& v) override;

        bool opRhsLhsExpression(const VariableExpression& expression, std::vector<qc::Qubit>& v) override;

        bool opRhsLhsExpression(const BinaryExpression& expression, std::vector<qc::Qubit>& v) override;

        void popExp();

        bool inverse();

<<<<<<< HEAD
        bool assignAdd(Circuit& circuit, std::vector<unsigned>& rhs, std::vector<unsigned>& lhs, AssignStatement::AssignOperation assignOperation) override;

        bool assignSubtract(Circuit& circuit, std::vector<unsigned>& rhs, std::vector<unsigned>& lhs, AssignStatement::AssignOperation assignOperation) override;

        bool assignExor(Circuit& circuit, std::vector<unsigned>& lhs, std::vector<unsigned>& rhs, AssignStatement::AssignOperation assignOperation) override;

        bool solver(Circuit& circuit, const std::vector<unsigned>& expRhs, AssignStatement::AssignOperation assignOperation, const std::vector<unsigned>& expLhs, BinaryExpression::BinaryOperation binaryOperation, const std::vector<unsigned>& statLhs);
=======
        bool assignAdd(std::vector<qc::Qubit>& rhs, std::vector<qc::Qubit>& lhs, unsigned op) override;

        bool assignSubtract(std::vector<qc::Qubit>& rhs, std::vector<qc::Qubit>& lhs, unsigned op) override;

        bool assignExor(std::vector<qc::Qubit>& lhs, std::vector<qc::Qubit>& rhs, unsigned op) override;

        bool solver(const std::vector<qc::Qubit>& expRhs, unsigned statOp, const std::vector<qc::Qubit>& expLhs, unsigned expOp, const std::vector<qc::Qubit>& statLhs);
>>>>>>> 2ba68731

        bool flow(const Expression::ptr& expression, std::vector<qc::Qubit>& v);
        bool flow(const VariableExpression& expression, std::vector<qc::Qubit>& v);
        bool flow(const BinaryExpression& expression, const std::vector<qc::Qubit>& v);

        bool expAdd([[maybe_unused]] unsigned bitwidth, std::vector<qc::Qubit>& lines, const std::vector<qc::Qubit>& lhs, const std::vector<qc::Qubit>& rhs) override {
            const bool synthesisOfExprOk = increase(annotatableQuantumComputation, rhs, lhs);
            lines                        = rhs;
            return synthesisOfExprOk;
        }

        bool expSubtract([[maybe_unused]] unsigned bitwidth, std::vector<qc::Qubit>& lines, const std::vector<qc::Qubit>& lhs, const std::vector<qc::Qubit>& rhs) override {
            const bool synthesisOfExprOk = decreaseNewAssign(annotatableQuantumComputation, rhs, lhs);
            lines                        = rhs;
            return synthesisOfExprOk;
        }

        bool expExor([[maybe_unused]] unsigned bitwidth, std::vector<qc::Qubit>& lines, const std::vector<qc::Qubit>& lhs, const std::vector<qc::Qubit>& rhs) override {
            const bool synthesisOfExprOk = bitwiseCnot(annotatableQuantumComputation, rhs, lhs); // duplicate lhs
            lines                        = rhs;
            return synthesisOfExprOk;
        }

<<<<<<< HEAD
        bool expEvaluate(Circuit& circuit, std::vector<unsigned>& lines, BinaryExpression::BinaryOperation binaryOperation, const std::vector<unsigned>& lhs, const std::vector<unsigned>& rhs) const;

        bool expressionSingleOp(Circuit& circuit, BinaryExpression::BinaryOperation binaryOperation, const std::vector<unsigned>& expLhs, const std::vector<unsigned>& expRhs) const;
=======
        bool expEvaluate(AnnotatableQuantumComputation& annotatableQuantumComputation, std::vector<qc::Qubit>& lines, unsigned op, const std::vector<qc::Qubit>& lhs, const std::vector<qc::Qubit>& rhs) const;

        bool expressionSingleOp(AnnotatableQuantumComputation& annotatableQuantumComputation, unsigned op, const std::vector<qc::Qubit>& expLhs, const std::vector<qc::Qubit>& expRhs) const;
>>>>>>> 2ba68731

        static bool decreaseNewAssign(AnnotatableQuantumComputation& annotatableQuantumComputation, const std::vector<qc::Qubit>& rhs, const std::vector<qc::Qubit>& lhs);

<<<<<<< HEAD
        bool expressionOpInverse(Circuit& circuit, [[maybe_unused]] BinaryExpression::BinaryOperation binaryOperation, [[maybe_unused]] const std::vector<unsigned>& expLhs, [[maybe_unused]] const std::vector<unsigned>& expRhs) const override;
=======
        bool expressionOpInverse([[maybe_unused]] unsigned op, [[maybe_unused]] const std::vector<qc::Qubit>& expLhs, [[maybe_unused]] const std::vector<qc::Qubit>& expRhs) override;
>>>>>>> 2ba68731
    };
} // namespace syrec<|MERGE_RESOLUTION|>--- conflicted
+++ resolved
@@ -41,23 +41,13 @@
 
         bool inverse();
 
-<<<<<<< HEAD
-        bool assignAdd(Circuit& circuit, std::vector<unsigned>& rhs, std::vector<unsigned>& lhs, AssignStatement::AssignOperation assignOperation) override;
+        bool assignAdd(std::vector<qc::Qubit>& rhs, std::vector<qc::Qubit>& lhs, [[maybe_unused]] AssignStatement::AssignOperation assignOperation) override;
 
-        bool assignSubtract(Circuit& circuit, std::vector<unsigned>& rhs, std::vector<unsigned>& lhs, AssignStatement::AssignOperation assignOperation) override;
+        bool assignSubtract(std::vector<qc::Qubit>& rhs, std::vector<qc::Qubit>& lhs, [[maybe_unused]] AssignStatement::AssignOperation assignOperation) override;
 
-        bool assignExor(Circuit& circuit, std::vector<unsigned>& lhs, std::vector<unsigned>& rhs, AssignStatement::AssignOperation assignOperation) override;
+        bool assignExor(std::vector<qc::Qubit>& lhs, std::vector<qc::Qubit>& rhs, [[maybe_unused]] AssignStatement::AssignOperation assignOperation) override;
 
-        bool solver(Circuit& circuit, const std::vector<unsigned>& expRhs, AssignStatement::AssignOperation assignOperation, const std::vector<unsigned>& expLhs, BinaryExpression::BinaryOperation binaryOperation, const std::vector<unsigned>& statLhs);
-=======
-        bool assignAdd(std::vector<qc::Qubit>& rhs, std::vector<qc::Qubit>& lhs, unsigned op) override;
-
-        bool assignSubtract(std::vector<qc::Qubit>& rhs, std::vector<qc::Qubit>& lhs, unsigned op) override;
-
-        bool assignExor(std::vector<qc::Qubit>& lhs, std::vector<qc::Qubit>& rhs, unsigned op) override;
-
-        bool solver(const std::vector<qc::Qubit>& expRhs, unsigned statOp, const std::vector<qc::Qubit>& expLhs, unsigned expOp, const std::vector<qc::Qubit>& statLhs);
->>>>>>> 2ba68731
+        bool solver(const std::vector<qc::Qubit>& expRhs, [[maybe_unused]] AssignStatement::AssignOperation assignOperation, const std::vector<qc::Qubit>& expLhs, BinaryExpression::BinaryOperation binaryOperation, const std::vector<qc::Qubit>& statLhs);
 
         bool flow(const Expression::ptr& expression, std::vector<qc::Qubit>& v);
         bool flow(const VariableExpression& expression, std::vector<qc::Qubit>& v);
@@ -81,22 +71,12 @@
             return synthesisOfExprOk;
         }
 
-<<<<<<< HEAD
-        bool expEvaluate(Circuit& circuit, std::vector<unsigned>& lines, BinaryExpression::BinaryOperation binaryOperation, const std::vector<unsigned>& lhs, const std::vector<unsigned>& rhs) const;
+        bool expEvaluate(std::vector<qc::Qubit>& lines, BinaryExpression::BinaryOperation binaryOperation, const std::vector<qc::Qubit>& lhs, const std::vector<qc::Qubit>& rhs) const;
 
-        bool expressionSingleOp(Circuit& circuit, BinaryExpression::BinaryOperation binaryOperation, const std::vector<unsigned>& expLhs, const std::vector<unsigned>& expRhs) const;
-=======
-        bool expEvaluate(AnnotatableQuantumComputation& annotatableQuantumComputation, std::vector<qc::Qubit>& lines, unsigned op, const std::vector<qc::Qubit>& lhs, const std::vector<qc::Qubit>& rhs) const;
-
-        bool expressionSingleOp(AnnotatableQuantumComputation& annotatableQuantumComputation, unsigned op, const std::vector<qc::Qubit>& expLhs, const std::vector<qc::Qubit>& expRhs) const;
->>>>>>> 2ba68731
+        bool expressionSingleOp(BinaryExpression::BinaryOperation binaryOperation, const std::vector<qc::Qubit>& expLhs, const std::vector<qc::Qubit>& expRhs) const;
 
         static bool decreaseNewAssign(AnnotatableQuantumComputation& annotatableQuantumComputation, const std::vector<qc::Qubit>& rhs, const std::vector<qc::Qubit>& lhs);
 
-<<<<<<< HEAD
-        bool expressionOpInverse(Circuit& circuit, [[maybe_unused]] BinaryExpression::BinaryOperation binaryOperation, [[maybe_unused]] const std::vector<unsigned>& expLhs, [[maybe_unused]] const std::vector<unsigned>& expRhs) const override;
-=======
-        bool expressionOpInverse([[maybe_unused]] unsigned op, [[maybe_unused]] const std::vector<qc::Qubit>& expLhs, [[maybe_unused]] const std::vector<qc::Qubit>& expRhs) override;
->>>>>>> 2ba68731
+        bool expressionOpInverse([[maybe_unused]] BinaryExpression::BinaryOperation binaryOperation, [[maybe_unused]] const std::vector<qc::Qubit>& expLhs, [[maybe_unused]] const std::vector<qc::Qubit>& expRhs) override;
     };
 } // namespace syrec