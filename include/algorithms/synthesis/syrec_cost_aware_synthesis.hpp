--- conflicted
+++ resolved
@@ -31,29 +31,16 @@
             return SyrecSynthesis::onStatement(circuit, statement);
         }
 
-<<<<<<< HEAD
-        void assignAdd(bool& status, std::vector<unsigned>& rhs, std::vector<unsigned>& lhs, [[maybe_unused]] const AssignStatement::AssignOperation& op) override {
-            status = SyrecSynthesis::increase(rhs, lhs);
-        }
-
-        void assignSubtract(bool& status, std::vector<unsigned>& rhs, std::vector<unsigned>& lhs, [[maybe_unused]] const AssignStatement::AssignOperation& op) override {
-            status = SyrecSynthesis::decrease(rhs, lhs);
-        }
-
-        void assignExor(bool& status, std::vector<unsigned>& lhs, std::vector<unsigned>& rhs, [[maybe_unused]] const AssignStatement::AssignOperation& op) override {
-            status = SyrecSynthesis::bitwiseCnot(lhs, rhs);
-=======
-        bool assignAdd(Circuit& circuit, std::vector<unsigned>& rhs, std::vector<unsigned>& lhs, [[maybe_unused]] const unsigned& op) override {
+        bool assignAdd(Circuit& circuit, std::vector<unsigned>& rhs, std::vector<unsigned>& lhs, [[maybe_unused]] AssignStatement::AssignOperation assignOperation) override {
             return increase(circuit, rhs, lhs);
         }
 
-        bool assignSubtract(Circuit& circuit, std::vector<unsigned>& rhs, std::vector<unsigned>& lhs, [[maybe_unused]] const unsigned& op) override {
+        bool assignSubtract(Circuit& circuit, std::vector<unsigned>& rhs, std::vector<unsigned>& lhs, [[maybe_unused]] AssignStatement::AssignOperation assignOperation) override {
             return decrease(circuit, rhs, lhs);
         }
 
-        bool assignExor(Circuit& circuit, std::vector<unsigned>& lhs, std::vector<unsigned>& rhs, [[maybe_unused]] const unsigned& op) override {
+        bool assignExor(Circuit& circuit, std::vector<unsigned>& lhs, std::vector<unsigned>& rhs, [[maybe_unused]] AssignStatement::AssignOperation assignOperation) override {
             return bitwiseCnot(circuit, lhs, rhs);
->>>>>>> 25c00fde
         }
 
         bool expAdd(Circuit& circuit, const unsigned& bitwidth, std::vector<unsigned>& rhs, const std::vector<unsigned>& lhs, const std::vector<unsigned>& lines) override;
