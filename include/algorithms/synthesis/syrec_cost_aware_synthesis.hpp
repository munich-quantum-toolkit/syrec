/*
 * Copyright (c) 2023 - 2025 Chair for Design Automation, TUM
 * Copyright (c) 2025 Munich Quantum Software Company GmbH
 * All rights reserved.
 *
 * SPDX-License-Identifier: MIT
 *
 * Licensed under the MIT License
 */

#pragma once

#include "algorithms/synthesis/syrec_synthesis.hpp"
#include "core/annotatable_quantum_computation.hpp"
#include "core/properties.hpp"
#include "core/syrec/program.hpp"
#include "core/syrec/statement.hpp"
#include "ir/Definitions.hpp"

#include <memory>
#include <vector>

namespace syrec {
    class CostAwareSynthesis: public SyrecSynthesis {
    public:
        using SyrecSynthesis::SyrecSynthesis;

        static bool synthesize(AnnotatableQuantumComputation& annotatableQuantumComputation, const Program& program, const Properties::ptr& settings = std::make_shared<Properties>(), const Properties::ptr& statistics = std::make_shared<Properties>());

    protected:
        bool processStatement(const Statement::ptr& statement) override {
            return SyrecSynthesis::onStatement(statement);
        }

<<<<<<< HEAD
        bool assignAdd(Circuit& circuit, std::vector<unsigned>& rhs, std::vector<unsigned>& lhs, [[maybe_unused]] AssignStatement::AssignOperation assignOperation) override {
            return increase(circuit, rhs, lhs);
        }

        bool assignSubtract(Circuit& circuit, std::vector<unsigned>& rhs, std::vector<unsigned>& lhs, [[maybe_unused]] AssignStatement::AssignOperation assignOperation) override {
            return decrease(circuit, rhs, lhs);
        }

        bool assignExor(Circuit& circuit, std::vector<unsigned>& lhs, std::vector<unsigned>& rhs, [[maybe_unused]] AssignStatement::AssignOperation assignOperation) override {
            return bitwiseCnot(circuit, lhs, rhs);
=======
        bool assignAdd(std::vector<qc::Qubit>& rhs, std::vector<qc::Qubit>& lhs, [[maybe_unused]] unsigned op) override {
            return increase(annotatableQuantumComputation, rhs, lhs);
        }

        bool assignSubtract(std::vector<qc::Qubit>& rhs, std::vector<qc::Qubit>& lhs, [[maybe_unused]] unsigned op) override {
            return decrease(annotatableQuantumComputation, rhs, lhs);
        }

        bool assignExor(std::vector<qc::Qubit>& lhs, std::vector<qc::Qubit>& rhs, [[maybe_unused]] unsigned op) override {
            return bitwiseCnot(annotatableQuantumComputation, lhs, rhs);
>>>>>>> 2ba68731
        }

        bool expAdd(unsigned bitwidth, std::vector<qc::Qubit>& rhs, const std::vector<qc::Qubit>& lhs, const std::vector<qc::Qubit>& lines) override;
        bool expSubtract(unsigned bitwidth, std::vector<qc::Qubit>& rhs, const std::vector<qc::Qubit>& lhs, const std::vector<qc::Qubit>& lines) override;
        bool expExor(unsigned bitwidth, std::vector<qc::Qubit>& lines, const std::vector<qc::Qubit>& lhs, const std::vector<qc::Qubit>& rhs) override;
    };
} // namespace syrec<|MERGE_RESOLUTION|>--- conflicted
+++ resolved
@@ -32,29 +32,16 @@
             return SyrecSynthesis::onStatement(statement);
         }
 
-<<<<<<< HEAD
-        bool assignAdd(Circuit& circuit, std::vector<unsigned>& rhs, std::vector<unsigned>& lhs, [[maybe_unused]] AssignStatement::AssignOperation assignOperation) override {
-            return increase(circuit, rhs, lhs);
-        }
-
-        bool assignSubtract(Circuit& circuit, std::vector<unsigned>& rhs, std::vector<unsigned>& lhs, [[maybe_unused]] AssignStatement::AssignOperation assignOperation) override {
-            return decrease(circuit, rhs, lhs);
-        }
-
-        bool assignExor(Circuit& circuit, std::vector<unsigned>& lhs, std::vector<unsigned>& rhs, [[maybe_unused]] AssignStatement::AssignOperation assignOperation) override {
-            return bitwiseCnot(circuit, lhs, rhs);
-=======
-        bool assignAdd(std::vector<qc::Qubit>& rhs, std::vector<qc::Qubit>& lhs, [[maybe_unused]] unsigned op) override {
+        bool assignAdd(std::vector<qc::Qubit>& rhs, std::vector<qc::Qubit>& lhs, [[maybe_unused]] AssignStatement::AssignOperation assignOperation) override {
             return increase(annotatableQuantumComputation, rhs, lhs);
         }
 
-        bool assignSubtract(std::vector<qc::Qubit>& rhs, std::vector<qc::Qubit>& lhs, [[maybe_unused]] unsigned op) override {
+        bool assignSubtract(std::vector<qc::Qubit>& rhs, std::vector<qc::Qubit>& lhs, [[maybe_unused]] AssignStatement::AssignOperation assignOperation) override {
             return decrease(annotatableQuantumComputation, rhs, lhs);
         }
 
-        bool assignExor(std::vector<qc::Qubit>& lhs, std::vector<qc::Qubit>& rhs, [[maybe_unused]] unsigned op) override {
+        bool assignExor(std::vector<qc::Qubit>& lhs, std::vector<qc::Qubit>& rhs, [[maybe_unused]] AssignStatement::AssignOperation assignOperation) override {
             return bitwiseCnot(annotatableQuantumComputation, lhs, rhs);
->>>>>>> 2ba68731
         }
 
         bool expAdd(unsigned bitwidth, std::vector<qc::Qubit>& rhs, const std::vector<qc::Qubit>& lhs, const std::vector<qc::Qubit>& lines) override;
