--- conflicted
+++ resolved
@@ -28,17 +28,10 @@
   },
 
   "bn_2": {
-<<<<<<< HEAD
-    "num_gates": 267,
+    "num_gates": 278,
     "lines": 48,
-    "quantum_costs": 663,
+    "quantum_costs": 674,
     "transistor_costs": 2256
-=======
-    "num_gates": 307,
-    "lines": 48,
-    "quantum_costs": 743,
-    "transistor_costs": 2544
->>>>>>> 2ba68731
   },
 
   "call_8": {
@@ -78,10 +71,10 @@
     "transistor_costs": 992
   },
   "ifCondVariants_4": {
-    "num_gates": 251,
+    "num_gates": 252,
     "lines": 23,
-    "quantum_costs": 1269,
-    "transistor_costs": 3496
+    "quantum_costs": 1270,
+    "transistor_costs": 3504
   },
   "input_repeated_2": {
     "num_gates": 50,
@@ -156,9 +149,9 @@
     "transistor_costs": 1032
   },
   "relationalOp_4": {
-    "num_gates": 361,
+    "num_gates": 373,
     "lines": 60,
-    "quantum_costs": 755,
+    "quantum_costs": 767,
     "transistor_costs": 2768
   },
   "shift_4": {
