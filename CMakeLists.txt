--- conflicted
+++ resolved
@@ -4,14 +4,8 @@
 project(
   mqt-syrec
   LANGUAGES CXX
-<<<<<<< HEAD
-  DESCRIPTION "SyReC - A Programming Language for the Synthesis of Reversible Circuits")
-  
-option(BUILD_MQT_SYREC_TESTS "Also build tests for the MQT SYREC project" ON)
-=======
   DESCRIPTION "MQT SyReC Synthesizer: A Tool for HDL-based Synthesis of Reversible Circuits")
 
->>>>>>> 885972d8
 option(BUILD_MQT_SYREC_BINDINGS "Build the MQT SYREC Python bindings" OFF)
 if(BUILD_MQT_SYREC_BINDINGS)
   # ensure that the BINDINGS option is set
@@ -41,10 +35,6 @@
     OPTIONAL_COMPONENTS Development.SABIModule)
 endif()
 
-<<<<<<< HEAD
-include(cmake/ExternalDependencies.cmake)
-include(cmake/ExternalAntlr4Cpp.cmake)
-=======
 # check if this is the master project or used via add_subdirectory
 if(CMAKE_PROJECT_NAME STREQUAL PROJECT_NAME)
   set(MQT_SYREC_MASTER_PROJECT ON)
@@ -56,10 +46,10 @@
        ${MQT_SYREC_MASTER_PROJECT})
 
 include(cmake/ExternalDependencies.cmake)
+include(cmake/ExternalAntlr4Cpp.cmake)
 
 # set the include directory for the build tree
 set(MQT_SYREC_INCLUDE_BUILD_DIR "${CMAKE_CURRENT_SOURCE_DIR}/include")
->>>>>>> 885972d8
 
 # add main library code
 add_subdirectory(src)
@@ -67,6 +57,6 @@
 # add test code
 if(BUILD_MQT_SYREC_TESTS)
   enable_testing()
-  include(googletest)
+  include(GoogleTest)
   add_subdirectory(test)
 endif()