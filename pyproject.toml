--- conflicted
+++ resolved
@@ -3,13 +3,7 @@
     "scikit-build-core>=0.11.1",
     "setuptools-scm>=8.3.1",
     "pybind11>=2.13.6",
-<<<<<<< HEAD
-    "mqt.core @ git+https://github.com/cda-tum/mqt-core.git@eb47e153d4a00984ed55a32477e3d999c97a444e", # Commit includes required changes
-    # without requiring refactoring of code from current project to work with breaking changes (i.e. #866) from mqt.core.
-    # Future release of mqt.core 3.0.X version could then trigger refactoring of existing code base to include changes.
-=======
     "mqt.core~=3.0.2",
->>>>>>> 214bda5c
 ]
 build-backend = "scikit_build_core.build"
 
@@ -45,11 +39,7 @@
 ]
 requires-python = ">=3.9"
 dependencies = [
-<<<<<<< HEAD
-    "mqt.core @ git+https://github.com/cda-tum/mqt-core.git@eb47e153d4a00984ed55a32477e3d999c97a444e",
-=======
     "mqt.core>=3.0.2",
->>>>>>> 214bda5c
     "PyQt6>=6.8",
 ]
 dynamic = ["version"]
@@ -315,15 +305,9 @@
 [dependency-groups]
 build = [
     "pybind11>=2.13.6",
-<<<<<<< HEAD
-    "scikit-build-core>=0.10.7",
-    "setuptools-scm>=8.1",
-    "mqt.core @ git+https://github.com/cda-tum/mqt-core.git@eb47e153d4a00984ed55a32477e3d999c97a444e",
-=======
     "scikit-build-core>=0.11.1",
     "setuptools-scm>=8.3.1",
     "mqt-core~=3.0.2",
->>>>>>> 214bda5c
 ]
 docs = [
     "furo>=2024.8.6",
