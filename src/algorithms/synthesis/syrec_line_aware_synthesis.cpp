/*
 * Copyright (c) 2023 - 2025 Chair for Design Automation, TUM
 * Copyright (c) 2025 Munich Quantum Software Company GmbH
 * All rights reserved.
 *
 * SPDX-License-Identifier: MIT
 *
 * Licensed under the MIT License
 */

#include "algorithms/synthesis/syrec_line_aware_synthesis.hpp"

#include "algorithms/synthesis/syrec_synthesis.hpp"
#include "core/circuit.hpp"
#include "core/properties.hpp"
#include "core/syrec/expression.hpp"
#include "core/syrec/program.hpp"
#include "core/syrec/statement.hpp"

#include <algorithm>
<<<<<<< HEAD
#include <boost/graph/detail/adjacency_list.hpp>
#include <boost/graph/properties.hpp>
#include <optional>
=======
#include <cstddef>
#include <string>
>>>>>>> 25c00fde
#include <vector>

namespace syrec {
    bool LineAwareSynthesis::processStatement(Circuit& circuit, const Statement::ptr& statement) {
        const auto* const stmtCastedAsAssignmentStmt = dynamic_cast<const AssignStatement*>(statement.get());
        if (stmtCastedAsAssignmentStmt == nullptr) {
            return SyrecSynthesis::onStatement(circuit, statement);
        }

        const AssignStatement& assignmentStmt = *stmtCastedAsAssignmentStmt;
        std::vector<unsigned>  d;
        std::vector<unsigned>  dd;
        std::vector<unsigned>  ddd;
        std::vector<unsigned>  statLhs;
        getVariables(assignmentStmt.lhs, statLhs);

        // The line aware synthesis of an assignment can only be performed when the rhs input signals are repeated (since the results are stored in the rhs)
        // and the right-hand side expression of the assignment consists of only Variable- or BinaryExpressions with the latter only containing the operations (+, - or ^).
        const bool canAssignmentSynthesisBeOptimized = opRhsLhsExpression(assignmentStmt.rhs, d) && !opVec.empty() && flow(assignmentStmt.rhs, ddd) && checkRepeats() && flow(assignmentStmt.rhs, dd);
        if (!canAssignmentSynthesisBeOptimized) {
            expOpVector.clear();
            assignOpVector.clear();
            expLhsVector.clear();
            expRhsVector.clear();
            opVec.clear();
            return SyrecSynthesis::onStatement(circuit, statement);
        }

<<<<<<< HEAD
        /// Only when the rhs input signals are repeated (since the results are stored in the rhs)

        if (checkRepeats()) {
            std::vector<unsigned> dd;
            flow(statement.rhs, dd);

            // Binaryexpression ADD=0, MINUS=1, EXOR=2
            // AssignOperation ADD=0, MINUS=1, EXOR=2
            if (expOpVector.size() == 1) {
                if (expOpVector.at(0) == BinaryExpression::BinaryOperation::Subtract || expOpVector.at(0) == BinaryExpression::BinaryOperation::Exor) {
                    /// cancel out the signals

                    expOpVector.clear();
                    assignOpVector.clear();
                    expLhsVector.clear();
                    expRhsVector.clear();
                    opVec.clear();
                } else {
                    if (statement.assignOperation == AssignStatement::AssignOperation::Subtract) {
                        expressionSingleOp(BinaryExpression::BinaryOperation::Subtract, expLhsVector.at(0), statLhs);
                        expressionSingleOp(BinaryExpression::BinaryOperation::Subtract, expRhsVector.at(0), statLhs);
                        expOpVector.clear();
                        assignOpVector.clear();
                        expLhsVector.clear();
                        expRhsVector.clear();
                        opVec.clear();
                    } else {
                        const std::optional<BinaryExpression::BinaryOperation> mappedToBinaryOperation = tryMapAssignmentToBinaryOperation(statement.assignOperation);
                        if (!mappedToBinaryOperation.has_value()) {
                            return false;
                        }

                        expressionSingleOp(*mappedToBinaryOperation, expLhsVector.at(0), statLhs);
                        expressionSingleOp(expOpVector.at(0), expRhsVector.at(0), statLhs);
                        expOpVector.clear();
                        assignOpVector.clear();
                        expLhsVector.clear();
                        expRhsVector.clear();
                        opVec.clear();
                    }
                }
=======
        // To be able to associate which gates are associated with a statement in the syrec-editor we need to set the appropriate annotation that will be added for each created gate
        circuit.setOrUpdateGlobalGateAnnotation(GATE_ANNOTATION_KEY_ASSOCIATED_STATEMENT_LINE_NUMBER, std::to_string(static_cast<std::size_t>(statement->lineNumber)));
>>>>>>> 25c00fde

        bool synthesisOk = true;
        if (expOpVector.size() == 1) {
            if (expOpVector.at(0) == 1 || expOpVector.at(0) == 2) {
                /// cancel out the signals
                expOpVector.clear();
                assignOpVector.clear();
                expLhsVector.clear();
                expRhsVector.clear();
                opVec.clear();
            } else {
<<<<<<< HEAD
                std::vector<unsigned> lines;
                if (expLhsVector.at(0) == expRhsVector.at(0)) {
                    if (expOpVector.at(0) == BinaryExpression::BinaryOperation::Subtract || expOpVector.at(0) == BinaryExpression::BinaryOperation::Exor) {
                        // cancel out the signals
                    } else if (expOpVector.at(0) != BinaryExpression::BinaryOperation::Subtract || expOpVector.at(0) != BinaryExpression::BinaryOperation::Exor) {
                        const std::optional<BinaryExpression::BinaryOperation> mappedToBinaryOperation = tryMapAssignmentToBinaryOperation(statement.assignOperation);
                        if (!mappedToBinaryOperation.has_value()) {
                            return false;
                        }
                        expressionSingleOp(*mappedToBinaryOperation, expLhsVector.at(0), statLhs);
                        expressionSingleOp(expOpVector.at(0), expRhsVector.at(0), statLhs);
                    }
                } else {
                    solver(statLhs, statement.assignOperation, expLhsVector.at(0), expOpVector.at(0), expRhsVector.at(0));
                }

                unsigned                                      j = 0;
                unsigned                                      z = 0;
                std::vector<AssignStatement::AssignOperation> statAssignOp;
                if ((expOpVector.size() % 2) == 0) {
                    z = static_cast<unsigned int>(expOpVector.size() / 2);
                } else {
                    z = static_cast<unsigned int>((expOpVector.size() - 1) / 2);
=======
                if (assignmentStmt.op == 1) {
                    synthesisOk = expressionSingleOp(circuit, 1, expLhsVector.at(0), statLhs) &&
                                  expressionSingleOp(circuit, 1, expRhsVector.at(0), statLhs);
                } else {
                    synthesisOk = expressionSingleOp(circuit, assignmentStmt.op, expLhsVector.at(0), statLhs) &&
                                  expressionSingleOp(circuit, expOpVector.at(0), expRhsVector.at(0), statLhs);
>>>>>>> 25c00fde
                }
                expOpVector.clear();
                assignOpVector.clear();
                expLhsVector.clear();
                expRhsVector.clear();
                opVec.clear();
            }
            return synthesisOk;
        }

        std::vector<unsigned> lines;
        if (expLhsVector.at(0) == expRhsVector.at(0)) {
            if (expOpVector.at(0) == 1 || expOpVector.at(0) == 2) {
                /// cancel out the signals
            } else if (expOpVector.at(0) != 1 || expOpVector.at(0) != 2) {
                synthesisOk = expressionSingleOp(circuit, assignmentStmt.op, expLhsVector.at(0), statLhs) &&
                              expressionSingleOp(circuit, expOpVector.at(0), expRhsVector.at(0), statLhs);
            }
        } else {
            synthesisOk = solver(circuit, statLhs, assignmentStmt.op, expLhsVector.at(0), expOpVector.at(0), expRhsVector.at(0));
        }

        const std::size_t     z = (expOpVector.size() - static_cast<std::size_t>(expOpVector.size() % 2 == 0)) / 2;
        std::vector<unsigned> statAssignOp(z == 0 ? 1 : z, 0);

        for (std::size_t k = 0; k <= z - 1; k++) {
            statAssignOp[k] = assignOpVector[k];
        }

        /// Assignment operations
        std::reverse(statAssignOp.begin(), statAssignOp.end());

<<<<<<< HEAD
                if (statement.assignOperation == AssignStatement::AssignOperation::Subtract) {
                    for (AssignStatement::AssignOperation& i: statAssignOp) {
                        if (i == AssignStatement::AssignOperation::Add) {
                            i = AssignStatement::AssignOperation::Subtract;
                        } else if (i == AssignStatement::AssignOperation::Subtract) {
                            i = AssignStatement::AssignOperation::Add;
                        }
                    }
=======
        /// If reversible assignment is "-", the assignment operations must negated appropriately
        if (assignmentStmt.op == 1) {
            for (unsigned int& i: statAssignOp) {
                if (i == 0) {
                    i = 1;
                } else if (i == 1) {
                    i = 0;
>>>>>>> 25c00fde
                }
            }
        }

<<<<<<< HEAD
                for (unsigned i = 1; i <= expOpVector.size() - 1; i++) {
                    /// when both rhs and lhs exist
                    if ((!expLhsVector.at(i).empty()) && (!expRhsVector.at(i).empty())) {
                        if (expLhsVector.at(i) == expRhsVector.at(i)) {
                            if (expOpVector.at(i) == BinaryExpression::BinaryOperation::Subtract || expOpVector.at(i) == BinaryExpression::BinaryOperation::Exor) {
                                /// cancel out the signals
                                j = j + 1;
                            } else if (expOpVector.at(i) != BinaryExpression::BinaryOperation::Subtract || expOpVector.at(i) != BinaryExpression::BinaryOperation::Exor) {
                                if (statAssignOp.at(j) == AssignStatement::AssignOperation::Subtract) {
                                    expressionSingleOp(BinaryExpression::BinaryOperation::Subtract, expLhsVector.at(i), statLhs);
                                    expressionSingleOp(BinaryExpression::BinaryOperation::Subtract, expRhsVector.at(i), statLhs);
                                    j = j + 1;
                                } else {
                                    const std::optional<BinaryExpression::BinaryOperation> mappedToBinaryOperation = tryMapAssignmentToBinaryOperation(statAssignOp.at(j));
                                    if (!mappedToBinaryOperation.has_value()) {
                                        return false;
                                    }

                                    expressionSingleOp(*mappedToBinaryOperation, expLhsVector.at(i), statLhs);
                                    expressionSingleOp(expOpVector.at(i), expRhsVector.at(i), statLhs);
                                    j = j + 1;
                                }
                            }
=======
        std::size_t j = 0;
        for (std::size_t i = 1; i <= expOpVector.size() - 1 && synthesisOk; i++) {
            /// when both rhs and lhs exist
            if ((!expLhsVector.at(i).empty()) && (!expRhsVector.at(i).empty())) {
                if (expLhsVector.at(i) == expRhsVector.at(i)) {
                    if (expOpVector.at(i) == 1 || expOpVector.at(i) == 2) {
                        /// cancel out the signals
                        j++;
                    } else if (expOpVector.at(i) != 1 || expOpVector.at(i) != 2) {
                        if (statAssignOp.at(j) == 1) {
                            synthesisOk = expressionSingleOp(circuit, 1, expLhsVector.at(i), statLhs) &&
                                          expressionSingleOp(circuit, 1, expRhsVector.at(i), statLhs);
                            j++;
>>>>>>> 25c00fde
                        } else {
                            synthesisOk = expressionSingleOp(circuit, statAssignOp.at(j), expLhsVector.at(i), statLhs) &&
                                          expressionSingleOp(circuit, expOpVector.at(i), expRhsVector.at(i), statLhs);
                            j++;
                        }
                    }
<<<<<<< HEAD

                    /// when only lhs exists o rhs exists
                    else if (((expLhsVector.at(i).empty()) && !(expRhsVector.at(i).empty())) || ((!expLhsVector.at(i).empty()) && (expRhsVector.at(i).empty()))) {
                        const std::optional<BinaryExpression::BinaryOperation> mappedToBinaryOperation = tryMapAssignmentToBinaryOperation(statAssignOp.at(j));
                        if (!mappedToBinaryOperation.has_value()) {
                            return false;
                        }

                        expEvaluate(lines, *mappedToBinaryOperation, expRhsVector.at(i), statLhs);

                        j = j + 1;
                    }
=======
                } else {
                    synthesisOk = solver(circuit, statLhs, statAssignOp.at(j), expLhsVector.at(i), expOpVector.at(i), expRhsVector.at(i));
                    j++;
>>>>>>> 25c00fde
                }
            }
            /// when only lhs exists o rhs exists
            else if (((expLhsVector.at(i).empty()) && !(expRhsVector.at(i).empty())) || ((!expLhsVector.at(i).empty()) && (expRhsVector.at(i).empty()))) {
                synthesisOk = expEvaluate(circuit, lines, statAssignOp.at(j), expRhsVector.at(i), statLhs);
                j           = j + 1;
            }
        }
        expOpVector.clear();
        assignOpVector.clear();
        expLhsVector.clear();
        expRhsVector.clear();
        opVec.clear();
        return synthesisOk;
    }

    bool LineAwareSynthesis::flow(const Expression::ptr& expression, std::vector<unsigned>& v) {
        if (auto const* binary = dynamic_cast<BinaryExpression*>(expression.get())) {
            return (binary->op == BinaryExpression::Add || binary->op == BinaryExpression::Subtract || binary->op == BinaryExpression::Exor) && flow(*binary, v);
        }
        if (auto const* var = dynamic_cast<VariableExpression*>(expression.get())) {
            return flow(*var, v);
        }
        return false;
    }

    bool LineAwareSynthesis::flow(const VariableExpression& expression, std::vector<unsigned>& v) {
        getVariables(expression.var, v);
        return true;
    }

    /// generating LHS and RHS (can be whole expressions as well)
    bool LineAwareSynthesis::flow(const BinaryExpression& expression, const std::vector<unsigned>& v [[maybe_unused]]) {
        std::vector<unsigned> lhs;
        std::vector<unsigned> rhs;
<<<<<<< HEAD

        if (const std::optional<AssignStatement::AssignOperation> mappedToAssignmentOperation = tryMapBinaryToAssignmentOperation(expression.binaryOperation); mappedToAssignmentOperation.has_value()) {
            assignOpVector.push_back(*mappedToAssignmentOperation);
        } else {
            return false;
        }
=======
        assignOpVector.push_back(expression.op);
>>>>>>> 25c00fde

        if (!flow(expression.lhs, lhs) || !flow(expression.rhs, rhs)) {
            return false;
        }

        expLhsVector.push_back(lhs);
        expRhsVector.push_back(rhs);
        expOpVector.push_back(expression.binaryOperation);
        return true;
    }

<<<<<<< HEAD
    bool LineAwareSynthesis::solver(const std::vector<unsigned>& expRhs, AssignStatement::AssignOperation statOp, const std::vector<unsigned>& expLhs, BinaryExpression::BinaryOperation expOp, const std::vector<unsigned>& statLhs) {
        const std::optional<BinaryExpression::BinaryOperation> mappedToBinaryOperation = tryMapAssignmentToBinaryOperation(statOp);
        if (!mappedToBinaryOperation.has_value()) {
            subFlag = false;
            return true;
        }

        if (*mappedToBinaryOperation == expOp) {
            if (expOp == BinaryExpression::BinaryOperation::Subtract) {
                expressionSingleOp(BinaryExpression::BinaryOperation::Subtract, expLhs, expRhs);
                expressionSingleOp(BinaryExpression::BinaryOperation::Add, statLhs, expRhs);
            } else {
                expressionSingleOp(*mappedToBinaryOperation, expLhs, expRhs);
                expressionSingleOp(*mappedToBinaryOperation, statLhs, expRhs);
            }
        } else {
            std::vector<unsigned> lines;
            subFlag = true;
            expEvaluate(lines, expOp, expLhs, statLhs);
            subFlag = false;
            expEvaluate(lines, *mappedToBinaryOperation, lines, expRhs);
            subFlag = true;
            switch (expOp) {
                case BinaryExpression::BinaryOperation::Add:
                case BinaryExpression::BinaryOperation::Subtract:
                case BinaryExpression::BinaryOperation::Exor:
                    expressionOpInverse(expOp, expLhs, statLhs);
                    break;
                default:
                    break;
=======
    bool LineAwareSynthesis::solver(Circuit& circuit, const std::vector<unsigned>& expRhs, unsigned statOp, const std::vector<unsigned>& expLhs, unsigned expOp, const std::vector<unsigned>& statLhs) {
        bool synthesisOk = true;
        if (statOp == expOp) {
            if (expOp == 1) {
                synthesisOk = expressionSingleOp(circuit, 1, expLhs, expRhs) &&
                              expressionSingleOp(circuit, 0, statLhs, expRhs);
            } else {
                synthesisOk = expressionSingleOp(circuit, statOp, expLhs, expRhs) &&
                              expressionSingleOp(circuit, statOp, statLhs, expRhs);
            }
        } else {
            std::vector<unsigned> lines;
            subFlag     = true;
            synthesisOk = expEvaluate(circuit, lines, expOp, expLhs, statLhs);
            subFlag     = false;
            synthesisOk &= expEvaluate(circuit, lines, statOp, lines, expRhs);
            subFlag = true;
            if (expOp < 3) {
                synthesisOk &= expressionOpInverse(circuit, expOp, expLhs, statLhs);
>>>>>>> 25c00fde
            }
        }
        subFlag = false;
        return synthesisOk;
    }

    bool LineAwareSynthesis::opRhsLhsExpression(const Expression::ptr& expression, std::vector<unsigned>& v) {
        if (auto const* binary = dynamic_cast<BinaryExpression*>(expression.get())) {
            return opRhsLhsExpression(*binary, v);
        }
        if (auto const* var = dynamic_cast<VariableExpression*>(expression.get())) {
            return opRhsLhsExpression(*var, v);
        }
        return false;
    }

    bool LineAwareSynthesis::opRhsLhsExpression(const VariableExpression& expression, std::vector<unsigned>& v) {
        getVariables(expression.var, v);
        return true;
    }

    bool LineAwareSynthesis::opRhsLhsExpression(const BinaryExpression& expression, std::vector<unsigned>& v) {
        std::vector<unsigned> lhs;
        std::vector<unsigned> rhs;

        if (!opRhsLhsExpression(expression.lhs, lhs) || !opRhsLhsExpression(expression.rhs, rhs)) {
            return false;
        }
        v = rhs;
        opVec.push_back(expression.binaryOperation);
        return true;
    }

    void LineAwareSynthesis::popExp() {
        expOpp.pop();
        expLhss.pop();
        expRhss.pop();
    }

    bool LineAwareSynthesis::inverse(Circuit& circuit) {
        const bool synthesisOfInversionOk = expressionOpInverse(circuit, expOpp.top(), expLhss.top(), expRhss.top());
        subFlag                           = false;
        popExp();
        return synthesisOfInversionOk;
    }

<<<<<<< HEAD
    void LineAwareSynthesis::assignAdd(bool& status, std::vector<unsigned>& rhs, std::vector<unsigned>& lhs, const AssignStatement::AssignOperation& op) {
        if (const std::optional<BinaryExpression::BinaryOperation> mappedToBinaryOperation = !expOpp.empty() ? tryMapAssignmentToBinaryOperation(op) : std::nullopt;
            mappedToBinaryOperation.has_value() && *mappedToBinaryOperation == expOpp.top()) {
            SyrecSynthesis::increase(rhs, SyrecSynthesis::expLhss.top()); //status = bitwiseCnot(lhs, expLhss.top())
            status = SyrecSynthesis::increase(rhs, SyrecSynthesis::expRhss.top());
=======
    bool LineAwareSynthesis::assignAdd(Circuit& circuit, std::vector<unsigned>& rhs, std::vector<unsigned>& lhs, const unsigned& op) {
        bool synthesisOfAssignmentOk = true;
        if (!expOpp.empty() && expOpp.top() == op) {
            synthesisOfAssignmentOk = increase(circuit, rhs, expLhss.top()) && increase(circuit, rhs, expRhss.top());
>>>>>>> 25c00fde
            popExp();
        } else {
            synthesisOfAssignmentOk = increase(circuit, rhs, lhs);
        }

        while (!expOpp.empty() && synthesisOfAssignmentOk) {
            synthesisOfAssignmentOk = inverse(circuit);
        }
        return synthesisOfAssignmentOk;
    }

<<<<<<< HEAD
    void LineAwareSynthesis::assignSubtract(bool& status, std::vector<unsigned>& rhs, std::vector<unsigned>& lhs, const AssignStatement::AssignOperation& op) {
        if (const std::optional<BinaryExpression::BinaryOperation> mappedToBinaryOperation = !expOpp.empty() ? tryMapAssignmentToBinaryOperation(op) : std::nullopt;
            mappedToBinaryOperation.has_value() && *mappedToBinaryOperation == expOpp.top()) {
            SyrecSynthesis::decrease(rhs, SyrecSynthesis::expLhss.top()); //status = bitwiseCnot(lhs, expLhss.top())
            status = SyrecSynthesis::increase(rhs, SyrecSynthesis::expRhss.top());
=======
    bool LineAwareSynthesis::assignSubtract(Circuit& circuit, std::vector<unsigned>& rhs, std::vector<unsigned>& lhs, const unsigned& op) {
        bool synthesisOfAssignmentOk = true;
        if (!expOpp.empty() && expOpp.top() == op) {
            synthesisOfAssignmentOk = decrease(circuit, rhs, expLhss.top()) &&
                                      increase(circuit, rhs, expRhss.top());
>>>>>>> 25c00fde
            popExp();
        } else {
            synthesisOfAssignmentOk = decrease(circuit, rhs, lhs);
        }

        while (!expOpp.empty() && synthesisOfAssignmentOk) {
            synthesisOfAssignmentOk = inverse(circuit);
        }
        return synthesisOfAssignmentOk;
    }

<<<<<<< HEAD
    void LineAwareSynthesis::assignExor(bool& status, std::vector<unsigned>& lhs, std::vector<unsigned>& rhs, const AssignStatement::AssignOperation& op) {
        if (const std::optional<BinaryExpression::BinaryOperation> mappedToBinaryOperation = !expOpp.empty() ? tryMapAssignmentToBinaryOperation(op) : std::nullopt;
            mappedToBinaryOperation.has_value() && *mappedToBinaryOperation == expOpp.top()) {
            SyrecSynthesis::bitwiseCnot(lhs, SyrecSynthesis::expLhss.top()); //status = bitwiseCnot(lhs, expLhss.top())
            status = SyrecSynthesis::bitwiseCnot(lhs, SyrecSynthesis::expRhss.top());
=======
    bool LineAwareSynthesis::assignExor(Circuit& circuit, std::vector<unsigned>& lhs, std::vector<unsigned>& rhs, const unsigned& op) {
        bool synthesisOfAssignmentOk = true;
        if (!expOpp.empty() && expOpp.top() == op) {
            synthesisOfAssignmentOk = bitwiseCnot(circuit, lhs, expLhss.top()) && bitwiseCnot(circuit, lhs, expRhss.top());
>>>>>>> 25c00fde
            popExp();
        } else {
            synthesisOfAssignmentOk = bitwiseCnot(circuit, lhs, rhs);
        }

<<<<<<< HEAD
        while (!SyrecSynthesis::expOpp.empty()) {
            inverse();
=======
        while (!expOpp.empty() && synthesisOfAssignmentOk) {
            synthesisOfAssignmentOk = inverse(circuit);
>>>>>>> 25c00fde
        }
        return synthesisOfAssignmentOk;
    }

    /// This function is used when input signals (rhs) are equal (just to solve statements individually)
<<<<<<< HEAD
    bool LineAwareSynthesis::expEvaluate(std::vector<unsigned>& lines, BinaryExpression::BinaryOperation op, const std::vector<unsigned>& lhs, const std::vector<unsigned>& rhs) {
        switch (op) {
            case BinaryExpression::BinaryOperation::Add: // +
                increase(rhs, lhs);
                lines = rhs;
=======
    bool LineAwareSynthesis::expEvaluate(Circuit& circuit, std::vector<unsigned>& lines, unsigned op, const std::vector<unsigned>& lhs, const std::vector<unsigned>& rhs) const {
        bool synthesisOk = true;
        switch (op) {
            case BinaryExpression::Add: // +
                synthesisOk = increase(circuit, rhs, lhs);
                lines       = rhs;
>>>>>>> 25c00fde
                break;
            case BinaryExpression::BinaryOperation::Subtract: // -
                if (subFlag) {
                    synthesisOk = decreaseNewAssign(circuit, rhs, lhs);
                    lines       = rhs;
                } else {
                    synthesisOk = decrease(circuit, rhs, lhs);
                    lines       = rhs;
                }
                break;
<<<<<<< HEAD
            case BinaryExpression::BinaryOperation::Exor: // ^
                bitwiseCnot(rhs, lhs);                    // duplicate lhs
                lines = rhs;
=======
            case BinaryExpression::Exor:                      // ^
                synthesisOk = bitwiseCnot(circuit, rhs, lhs); // duplicate lhs
                lines       = rhs;
>>>>>>> 25c00fde
                break;
            default:
                return true;
        }
        return synthesisOk;
    }

    bool LineAwareSynthesis::decreaseNewAssign(Circuit& circuit, const std::vector<unsigned>& rhs, const std::vector<unsigned>& lhs) {
        if (lhs.size() != rhs.size()) {
            return false;
        }
        for (const auto lh: lhs) {
<<<<<<< HEAD
            (get(boost::vertex_name, cctMan.tree)[cctMan.current].circ)->appendNot(lh);
=======
            circuit.createAndAddNotGate(lh);
        }
        if (!increase(circuit, rhs, lhs)) {
            return false;
>>>>>>> 25c00fde
        }
        for (const auto lh: lhs) {
<<<<<<< HEAD
            (get(boost::vertex_name, cctMan.tree)[cctMan.current].circ)->appendNot(lh);
        }

        for (unsigned i = 0U; i < lhs.size(); ++i) {
            (get(boost::vertex_name, cctMan.tree)[cctMan.current].circ)->appendNot(rhs.at(i));
=======
            circuit.createAndAddNotGate(lh);
        }
        for (const auto rh: rhs) {
            circuit.createAndAddNotGate(rh);
>>>>>>> 25c00fde
        }
        return true;
    }

<<<<<<< HEAD
    bool LineAwareSynthesis::expressionSingleOp(BinaryExpression::BinaryOperation op, const std::vector<unsigned>& expLhs, const std::vector<unsigned>& expRhs) {
        switch (op) {
            case BinaryExpression::BinaryOperation::Add: // +
                increase(expRhs, expLhs);
                break;
            case BinaryExpression::BinaryOperation::Subtract: // -
                if (subFlag) {
                    decreaseNewAssign(expRhs, expLhs);
                } else {
                    decrease(expRhs, expLhs);
                }
                break;
            case BinaryExpression::BinaryOperation::Exor: // ^
                bitwiseCnot(expRhs, expLhs);
                break;
=======
    bool LineAwareSynthesis::expressionSingleOp(Circuit& circuit, const unsigned op, const std::vector<unsigned>& expLhs, const std::vector<unsigned>& expRhs) const {
        // With the return value we only propagate an error if the defined 'synthesis' operation for any of the handled operations fails. In all other cases, we assume that
        // no synthesis should be performed and simply return OK.
        switch (op) {
            case BinaryExpression::Add: // +
                return increase(circuit, expRhs, expLhs);
            case BinaryExpression::Subtract: // -
                return subFlag ? decreaseNewAssign(circuit, expRhs, expLhs) : decrease(circuit, expRhs, expLhs);
            case BinaryExpression::Exor: // ^
                return bitwiseCnot(circuit, expRhs, expLhs);
>>>>>>> 25c00fde
            default:
                return true;
        }
    }

<<<<<<< HEAD
    bool LineAwareSynthesis::expressionOpInverse(BinaryExpression::BinaryOperation op, const std::vector<unsigned>& expLhs, const std::vector<unsigned>& expRhs) {
        switch (op) {
            case BinaryExpression::BinaryOperation::Add: // +
                decrease(expRhs, expLhs);
                break;
            case BinaryExpression::BinaryOperation::Subtract: // -
                decreaseNewAssign(expRhs, expLhs);
                break;
            case BinaryExpression::BinaryOperation::Exor: // ^
                bitwiseCnot(expRhs, expLhs);
                break;
=======
    bool LineAwareSynthesis::expressionOpInverse(Circuit& circuit, const unsigned op, const std::vector<unsigned>& expLhs, const std::vector<unsigned>& expRhs) const {
        // With the return value we only propagate an error if the defined 'synthesis' operation for any of the handled operations fails. In all other cases, we assume that
        // no synthesis should be performed and simply return OK.
        switch (op) {
            case BinaryExpression::Add: // +
                return decrease(circuit, expRhs, expLhs);
            case BinaryExpression::Subtract: // -
                return decreaseNewAssign(circuit, expRhs, expLhs);
            case BinaryExpression::Exor: // ^
                return bitwiseCnot(circuit, expRhs, expLhs);
>>>>>>> 25c00fde
            default:
                return true;
        }
    }

    bool LineAwareSynthesis::synthesize(Circuit& circ, const Program& program, const Properties::ptr& settings, const Properties::ptr& statistics) {
        LineAwareSynthesis synthesizer(circ);
        return SyrecSynthesis::synthesize(&synthesizer, circ, program, settings, statistics);
    }
} // namespace syrec<|MERGE_RESOLUTION|>--- conflicted
+++ resolved
@@ -18,14 +18,8 @@
 #include "core/syrec/statement.hpp"
 
 #include <algorithm>
-<<<<<<< HEAD
-#include <boost/graph/detail/adjacency_list.hpp>
-#include <boost/graph/properties.hpp>
-#include <optional>
-=======
 #include <cstddef>
 #include <string>
->>>>>>> 25c00fde
 #include <vector>
 
 namespace syrec {
@@ -54,56 +48,14 @@
             return SyrecSynthesis::onStatement(circuit, statement);
         }
 
-<<<<<<< HEAD
-        /// Only when the rhs input signals are repeated (since the results are stored in the rhs)
-
-        if (checkRepeats()) {
-            std::vector<unsigned> dd;
-            flow(statement.rhs, dd);
-
-            // Binaryexpression ADD=0, MINUS=1, EXOR=2
-            // AssignOperation ADD=0, MINUS=1, EXOR=2
-            if (expOpVector.size() == 1) {
-                if (expOpVector.at(0) == BinaryExpression::BinaryOperation::Subtract || expOpVector.at(0) == BinaryExpression::BinaryOperation::Exor) {
-                    /// cancel out the signals
-
-                    expOpVector.clear();
-                    assignOpVector.clear();
-                    expLhsVector.clear();
-                    expRhsVector.clear();
-                    opVec.clear();
-                } else {
-                    if (statement.assignOperation == AssignStatement::AssignOperation::Subtract) {
-                        expressionSingleOp(BinaryExpression::BinaryOperation::Subtract, expLhsVector.at(0), statLhs);
-                        expressionSingleOp(BinaryExpression::BinaryOperation::Subtract, expRhsVector.at(0), statLhs);
-                        expOpVector.clear();
-                        assignOpVector.clear();
-                        expLhsVector.clear();
-                        expRhsVector.clear();
-                        opVec.clear();
-                    } else {
-                        const std::optional<BinaryExpression::BinaryOperation> mappedToBinaryOperation = tryMapAssignmentToBinaryOperation(statement.assignOperation);
-                        if (!mappedToBinaryOperation.has_value()) {
-                            return false;
-                        }
-
-                        expressionSingleOp(*mappedToBinaryOperation, expLhsVector.at(0), statLhs);
-                        expressionSingleOp(expOpVector.at(0), expRhsVector.at(0), statLhs);
-                        expOpVector.clear();
-                        assignOpVector.clear();
-                        expLhsVector.clear();
-                        expRhsVector.clear();
-                        opVec.clear();
-                    }
-                }
-=======
         // To be able to associate which gates are associated with a statement in the syrec-editor we need to set the appropriate annotation that will be added for each created gate
         circuit.setOrUpdateGlobalGateAnnotation(GATE_ANNOTATION_KEY_ASSOCIATED_STATEMENT_LINE_NUMBER, std::to_string(static_cast<std::size_t>(statement->lineNumber)));
->>>>>>> 25c00fde
-
+
+        // Binaryexpression ADD=0, MINUS=1, EXOR=2
+        // AssignOperation ADD=0, MINUS=1, EXOR=2
         bool synthesisOk = true;
         if (expOpVector.size() == 1) {
-            if (expOpVector.at(0) == 1 || expOpVector.at(0) == 2) {
+            if (expOpVector.at(0) == BinaryExpression::BinaryOperation::Subtract || expOpVector.at(0) == BinaryExpression::BinaryOperation::Exor) {
                 /// cancel out the signals
                 expOpVector.clear();
                 assignOpVector.clear();
@@ -111,38 +63,13 @@
                 expRhsVector.clear();
                 opVec.clear();
             } else {
-<<<<<<< HEAD
-                std::vector<unsigned> lines;
-                if (expLhsVector.at(0) == expRhsVector.at(0)) {
-                    if (expOpVector.at(0) == BinaryExpression::BinaryOperation::Subtract || expOpVector.at(0) == BinaryExpression::BinaryOperation::Exor) {
-                        // cancel out the signals
-                    } else if (expOpVector.at(0) != BinaryExpression::BinaryOperation::Subtract || expOpVector.at(0) != BinaryExpression::BinaryOperation::Exor) {
-                        const std::optional<BinaryExpression::BinaryOperation> mappedToBinaryOperation = tryMapAssignmentToBinaryOperation(statement.assignOperation);
-                        if (!mappedToBinaryOperation.has_value()) {
-                            return false;
-                        }
-                        expressionSingleOp(*mappedToBinaryOperation, expLhsVector.at(0), statLhs);
-                        expressionSingleOp(expOpVector.at(0), expRhsVector.at(0), statLhs);
-                    }
+                if (assignmentStmt.assignOperation == AssignStatement::AssignOperation::Subtract) {
+                    synthesisOk = expressionSingleOp(circuit, BinaryExpression::BinaryOperation::Subtract, expLhsVector.at(0), statLhs) &&
+                                  expressionSingleOp(circuit, BinaryExpression::BinaryOperation::Subtract, expRhsVector.at(0), statLhs);
                 } else {
-                    solver(statLhs, statement.assignOperation, expLhsVector.at(0), expOpVector.at(0), expRhsVector.at(0));
-                }
-
-                unsigned                                      j = 0;
-                unsigned                                      z = 0;
-                std::vector<AssignStatement::AssignOperation> statAssignOp;
-                if ((expOpVector.size() % 2) == 0) {
-                    z = static_cast<unsigned int>(expOpVector.size() / 2);
-                } else {
-                    z = static_cast<unsigned int>((expOpVector.size() - 1) / 2);
-=======
-                if (assignmentStmt.op == 1) {
-                    synthesisOk = expressionSingleOp(circuit, 1, expLhsVector.at(0), statLhs) &&
-                                  expressionSingleOp(circuit, 1, expRhsVector.at(0), statLhs);
-                } else {
-                    synthesisOk = expressionSingleOp(circuit, assignmentStmt.op, expLhsVector.at(0), statLhs) &&
+                    const std::optional<BinaryExpression::BinaryOperation> mappedToBinaryOperation = tryMapAssignmentToBinaryOperation(assignmentStmt.assignOperation);
+                    synthesisOk = mappedToBinaryOperation.has_value() && expressionSingleOp(circuit, *mappedToBinaryOperation, expLhsVector.at(0), statLhs) &&
                                   expressionSingleOp(circuit, expOpVector.at(0), expRhsVector.at(0), statLhs);
->>>>>>> 25c00fde
                 }
                 expOpVector.clear();
                 assignOpVector.clear();
@@ -155,18 +82,19 @@
 
         std::vector<unsigned> lines;
         if (expLhsVector.at(0) == expRhsVector.at(0)) {
-            if (expOpVector.at(0) == 1 || expOpVector.at(0) == 2) {
+            if (expOpVector.at(0) == BinaryExpression::BinaryOperation::Subtract || expOpVector.at(0) == BinaryExpression::BinaryOperation::Exor) {
                 /// cancel out the signals
-            } else if (expOpVector.at(0) != 1 || expOpVector.at(0) != 2) {
-                synthesisOk = expressionSingleOp(circuit, assignmentStmt.op, expLhsVector.at(0), statLhs) &&
+            } else if (expOpVector.at(0) != BinaryExpression::BinaryOperation::Subtract || expOpVector.at(0) != BinaryExpression::BinaryOperation::Exor) {
+                const std::optional<BinaryExpression::BinaryOperation> mappedToBinaryOperation = tryMapAssignmentToBinaryOperation(assignmentStmt.assignOperation);
+                synthesisOk = mappedToBinaryOperation.has_value() && expressionSingleOp(circuit, *mappedToBinaryOperation, expLhsVector.at(0), statLhs) &&
                               expressionSingleOp(circuit, expOpVector.at(0), expRhsVector.at(0), statLhs);
             }
         } else {
-            synthesisOk = solver(circuit, statLhs, assignmentStmt.op, expLhsVector.at(0), expOpVector.at(0), expRhsVector.at(0));
+            synthesisOk = solver(circuit, statLhs, assignmentStmt.assignOperation, expLhsVector.at(0), expOpVector.at(0), expRhsVector.at(0));
         }
 
         const std::size_t     z = (expOpVector.size() - static_cast<std::size_t>(expOpVector.size() % 2 == 0)) / 2;
-        std::vector<unsigned> statAssignOp(z == 0 ? 1 : z, 0);
+        std::vector statAssignOp(z == 0 ? 1 : z, AssignStatement::AssignOperation::Add);
 
         for (std::size_t k = 0; k <= z - 1; k++) {
             statAssignOp[k] = assignOpVector[k];
@@ -175,96 +103,46 @@
         /// Assignment operations
         std::reverse(statAssignOp.begin(), statAssignOp.end());
 
-<<<<<<< HEAD
-                if (statement.assignOperation == AssignStatement::AssignOperation::Subtract) {
-                    for (AssignStatement::AssignOperation& i: statAssignOp) {
-                        if (i == AssignStatement::AssignOperation::Add) {
-                            i = AssignStatement::AssignOperation::Subtract;
-                        } else if (i == AssignStatement::AssignOperation::Subtract) {
-                            i = AssignStatement::AssignOperation::Add;
-                        }
-                    }
-=======
         /// If reversible assignment is "-", the assignment operations must negated appropriately
-        if (assignmentStmt.op == 1) {
-            for (unsigned int& i: statAssignOp) {
-                if (i == 0) {
-                    i = 1;
-                } else if (i == 1) {
-                    i = 0;
->>>>>>> 25c00fde
+        if (assignmentStmt.assignOperation == AssignStatement::AssignOperation::Subtract) {
+            for (AssignStatement::AssignOperation& i: statAssignOp) {
+                if (i == AssignStatement::AssignOperation::Add) {
+                    i = AssignStatement::AssignOperation::Subtract;
+                } else if (i == AssignStatement::AssignOperation::Subtract) {
+                    i = AssignStatement::AssignOperation::Add;
                 }
             }
         }
 
-<<<<<<< HEAD
-                for (unsigned i = 1; i <= expOpVector.size() - 1; i++) {
-                    /// when both rhs and lhs exist
-                    if ((!expLhsVector.at(i).empty()) && (!expRhsVector.at(i).empty())) {
-                        if (expLhsVector.at(i) == expRhsVector.at(i)) {
-                            if (expOpVector.at(i) == BinaryExpression::BinaryOperation::Subtract || expOpVector.at(i) == BinaryExpression::BinaryOperation::Exor) {
-                                /// cancel out the signals
-                                j = j + 1;
-                            } else if (expOpVector.at(i) != BinaryExpression::BinaryOperation::Subtract || expOpVector.at(i) != BinaryExpression::BinaryOperation::Exor) {
-                                if (statAssignOp.at(j) == AssignStatement::AssignOperation::Subtract) {
-                                    expressionSingleOp(BinaryExpression::BinaryOperation::Subtract, expLhsVector.at(i), statLhs);
-                                    expressionSingleOp(BinaryExpression::BinaryOperation::Subtract, expRhsVector.at(i), statLhs);
-                                    j = j + 1;
-                                } else {
-                                    const std::optional<BinaryExpression::BinaryOperation> mappedToBinaryOperation = tryMapAssignmentToBinaryOperation(statAssignOp.at(j));
-                                    if (!mappedToBinaryOperation.has_value()) {
-                                        return false;
-                                    }
-
-                                    expressionSingleOp(*mappedToBinaryOperation, expLhsVector.at(i), statLhs);
-                                    expressionSingleOp(expOpVector.at(i), expRhsVector.at(i), statLhs);
-                                    j = j + 1;
-                                }
-                            }
-=======
         std::size_t j = 0;
         for (std::size_t i = 1; i <= expOpVector.size() - 1 && synthesisOk; i++) {
             /// when both rhs and lhs exist
             if ((!expLhsVector.at(i).empty()) && (!expRhsVector.at(i).empty())) {
                 if (expLhsVector.at(i) == expRhsVector.at(i)) {
-                    if (expOpVector.at(i) == 1 || expOpVector.at(i) == 2) {
+                    if (expOpVector.at(i) == BinaryExpression::BinaryOperation::Subtract || expOpVector.at(i) == BinaryExpression::BinaryOperation::Exor) {
                         /// cancel out the signals
                         j++;
-                    } else if (expOpVector.at(i) != 1 || expOpVector.at(i) != 2) {
-                        if (statAssignOp.at(j) == 1) {
-                            synthesisOk = expressionSingleOp(circuit, 1, expLhsVector.at(i), statLhs) &&
-                                          expressionSingleOp(circuit, 1, expRhsVector.at(i), statLhs);
+                    } else if (expOpVector.at(i) != BinaryExpression::BinaryOperation::Subtract || expOpVector.at(i) != BinaryExpression::BinaryOperation::Exor) {
+                        if (statAssignOp.at(j) == AssignStatement::AssignOperation::Subtract) {
+                            synthesisOk = expressionSingleOp(circuit, BinaryExpression::BinaryOperation::Subtract, expLhsVector.at(i), statLhs) &&
+                                          expressionSingleOp(circuit, BinaryExpression::BinaryOperation::Subtract, expRhsVector.at(i), statLhs);
                             j++;
->>>>>>> 25c00fde
                         } else {
-                            synthesisOk = expressionSingleOp(circuit, statAssignOp.at(j), expLhsVector.at(i), statLhs) &&
+                            const std::optional<BinaryExpression::BinaryOperation> mappedToBinaryOperation = tryMapAssignmentToBinaryOperation(statAssignOp.at(j));
+                            synthesisOk = mappedToBinaryOperation.has_value() && expressionSingleOp(circuit, *mappedToBinaryOperation, expLhsVector.at(i), statLhs) &&
                                           expressionSingleOp(circuit, expOpVector.at(i), expRhsVector.at(i), statLhs);
                             j++;
                         }
                     }
-<<<<<<< HEAD
-
-                    /// when only lhs exists o rhs exists
-                    else if (((expLhsVector.at(i).empty()) && !(expRhsVector.at(i).empty())) || ((!expLhsVector.at(i).empty()) && (expRhsVector.at(i).empty()))) {
-                        const std::optional<BinaryExpression::BinaryOperation> mappedToBinaryOperation = tryMapAssignmentToBinaryOperation(statAssignOp.at(j));
-                        if (!mappedToBinaryOperation.has_value()) {
-                            return false;
-                        }
-
-                        expEvaluate(lines, *mappedToBinaryOperation, expRhsVector.at(i), statLhs);
-
-                        j = j + 1;
-                    }
-=======
                 } else {
                     synthesisOk = solver(circuit, statLhs, statAssignOp.at(j), expLhsVector.at(i), expOpVector.at(i), expRhsVector.at(i));
                     j++;
->>>>>>> 25c00fde
                 }
             }
             /// when only lhs exists o rhs exists
             else if (((expLhsVector.at(i).empty()) && !(expRhsVector.at(i).empty())) || ((!expLhsVector.at(i).empty()) && (expRhsVector.at(i).empty()))) {
-                synthesisOk = expEvaluate(circuit, lines, statAssignOp.at(j), expRhsVector.at(i), statLhs);
+                const std::optional<BinaryExpression::BinaryOperation> mappedToBinaryOperation = tryMapAssignmentToBinaryOperation(statAssignOp.at(j));
+                synthesisOk = mappedToBinaryOperation.has_value() && expEvaluate(circuit, lines, *mappedToBinaryOperation, expRhsVector.at(i), statLhs);
                 j           = j + 1;
             }
         }
@@ -278,7 +156,7 @@
 
     bool LineAwareSynthesis::flow(const Expression::ptr& expression, std::vector<unsigned>& v) {
         if (auto const* binary = dynamic_cast<BinaryExpression*>(expression.get())) {
-            return (binary->op == BinaryExpression::Add || binary->op == BinaryExpression::Subtract || binary->op == BinaryExpression::Exor) && flow(*binary, v);
+            return (binary->binaryOperation == BinaryExpression::BinaryOperation::Add || binary->binaryOperation == BinaryExpression::BinaryOperation::Subtract || binary->binaryOperation == BinaryExpression::BinaryOperation::Exor) && flow(*binary, v);
         }
         if (auto const* var = dynamic_cast<VariableExpression*>(expression.get())) {
             return flow(*var, v);
@@ -295,16 +173,12 @@
     bool LineAwareSynthesis::flow(const BinaryExpression& expression, const std::vector<unsigned>& v [[maybe_unused]]) {
         std::vector<unsigned> lhs;
         std::vector<unsigned> rhs;
-<<<<<<< HEAD
 
         if (const std::optional<AssignStatement::AssignOperation> mappedToAssignmentOperation = tryMapBinaryToAssignmentOperation(expression.binaryOperation); mappedToAssignmentOperation.has_value()) {
             assignOpVector.push_back(*mappedToAssignmentOperation);
         } else {
             return false;
         }
-=======
-        assignOpVector.push_back(expression.op);
->>>>>>> 25c00fde
 
         if (!flow(expression.lhs, lhs) || !flow(expression.rhs, rhs)) {
             return false;
@@ -316,58 +190,37 @@
         return true;
     }
 
-<<<<<<< HEAD
-    bool LineAwareSynthesis::solver(const std::vector<unsigned>& expRhs, AssignStatement::AssignOperation statOp, const std::vector<unsigned>& expLhs, BinaryExpression::BinaryOperation expOp, const std::vector<unsigned>& statLhs) {
+    bool LineAwareSynthesis::solver(Circuit& circuit, const std::vector<unsigned>& expRhs, const AssignStatement::AssignOperation statOp, const std::vector<unsigned>& expLhs, const BinaryExpression::BinaryOperation expOp, const std::vector<unsigned>& statLhs) {
         const std::optional<BinaryExpression::BinaryOperation> mappedToBinaryOperation = tryMapAssignmentToBinaryOperation(statOp);
         if (!mappedToBinaryOperation.has_value()) {
             subFlag = false;
-            return true;
-        }
-
+            return false;
+        }
+
+        bool synthesisOk;
         if (*mappedToBinaryOperation == expOp) {
             if (expOp == BinaryExpression::BinaryOperation::Subtract) {
-                expressionSingleOp(BinaryExpression::BinaryOperation::Subtract, expLhs, expRhs);
-                expressionSingleOp(BinaryExpression::BinaryOperation::Add, statLhs, expRhs);
+                synthesisOk = expressionSingleOp(circuit, BinaryExpression::BinaryOperation::Subtract, expLhs, expRhs) &&
+                              expressionSingleOp(circuit, BinaryExpression::BinaryOperation::Add, statLhs, expRhs);
             } else {
-                expressionSingleOp(*mappedToBinaryOperation, expLhs, expRhs);
-                expressionSingleOp(*mappedToBinaryOperation, statLhs, expRhs);
+                synthesisOk = expressionSingleOp(circuit, *mappedToBinaryOperation, expLhs, expRhs) &&
+                              expressionSingleOp(circuit, *mappedToBinaryOperation, statLhs, expRhs);
             }
         } else {
             std::vector<unsigned> lines;
-            subFlag = true;
-            expEvaluate(lines, expOp, expLhs, statLhs);
-            subFlag = false;
-            expEvaluate(lines, *mappedToBinaryOperation, lines, expRhs);
+            subFlag     = true;
+            synthesisOk = expEvaluate(circuit, lines, expOp, expLhs, statLhs);
+            subFlag     = false;
+            synthesisOk &= expEvaluate(circuit, lines, *mappedToBinaryOperation, lines, expRhs);
             subFlag = true;
             switch (expOp) {
                 case BinaryExpression::BinaryOperation::Add:
                 case BinaryExpression::BinaryOperation::Subtract:
                 case BinaryExpression::BinaryOperation::Exor:
-                    expressionOpInverse(expOp, expLhs, statLhs);
+                    synthesisOk &= expressionOpInverse(circuit, expOp, expLhs, statLhs);
                     break;
                 default:
                     break;
-=======
-    bool LineAwareSynthesis::solver(Circuit& circuit, const std::vector<unsigned>& expRhs, unsigned statOp, const std::vector<unsigned>& expLhs, unsigned expOp, const std::vector<unsigned>& statLhs) {
-        bool synthesisOk = true;
-        if (statOp == expOp) {
-            if (expOp == 1) {
-                synthesisOk = expressionSingleOp(circuit, 1, expLhs, expRhs) &&
-                              expressionSingleOp(circuit, 0, statLhs, expRhs);
-            } else {
-                synthesisOk = expressionSingleOp(circuit, statOp, expLhs, expRhs) &&
-                              expressionSingleOp(circuit, statOp, statLhs, expRhs);
-            }
-        } else {
-            std::vector<unsigned> lines;
-            subFlag     = true;
-            synthesisOk = expEvaluate(circuit, lines, expOp, expLhs, statLhs);
-            subFlag     = false;
-            synthesisOk &= expEvaluate(circuit, lines, statOp, lines, expRhs);
-            subFlag = true;
-            if (expOp < 3) {
-                synthesisOk &= expressionOpInverse(circuit, expOp, expLhs, statLhs);
->>>>>>> 25c00fde
             }
         }
         subFlag = false;
@@ -414,18 +267,11 @@
         return synthesisOfInversionOk;
     }
 
-<<<<<<< HEAD
-    void LineAwareSynthesis::assignAdd(bool& status, std::vector<unsigned>& rhs, std::vector<unsigned>& lhs, const AssignStatement::AssignOperation& op) {
-        if (const std::optional<BinaryExpression::BinaryOperation> mappedToBinaryOperation = !expOpp.empty() ? tryMapAssignmentToBinaryOperation(op) : std::nullopt;
+    bool LineAwareSynthesis::assignAdd(Circuit& circuit, std::vector<unsigned>& rhs, std::vector<unsigned>& lhs, const AssignStatement::AssignOperation assignOperation) {
+        bool synthesisOfAssignmentOk;
+        if (const std::optional<BinaryExpression::BinaryOperation> mappedToBinaryOperation = !expOpp.empty() ? tryMapAssignmentToBinaryOperation(assignOperation) : std::nullopt;
             mappedToBinaryOperation.has_value() && *mappedToBinaryOperation == expOpp.top()) {
-            SyrecSynthesis::increase(rhs, SyrecSynthesis::expLhss.top()); //status = bitwiseCnot(lhs, expLhss.top())
-            status = SyrecSynthesis::increase(rhs, SyrecSynthesis::expRhss.top());
-=======
-    bool LineAwareSynthesis::assignAdd(Circuit& circuit, std::vector<unsigned>& rhs, std::vector<unsigned>& lhs, const unsigned& op) {
-        bool synthesisOfAssignmentOk = true;
-        if (!expOpp.empty() && expOpp.top() == op) {
             synthesisOfAssignmentOk = increase(circuit, rhs, expLhss.top()) && increase(circuit, rhs, expRhss.top());
->>>>>>> 25c00fde
             popExp();
         } else {
             synthesisOfAssignmentOk = increase(circuit, rhs, lhs);
@@ -437,19 +283,12 @@
         return synthesisOfAssignmentOk;
     }
 
-<<<<<<< HEAD
-    void LineAwareSynthesis::assignSubtract(bool& status, std::vector<unsigned>& rhs, std::vector<unsigned>& lhs, const AssignStatement::AssignOperation& op) {
-        if (const std::optional<BinaryExpression::BinaryOperation> mappedToBinaryOperation = !expOpp.empty() ? tryMapAssignmentToBinaryOperation(op) : std::nullopt;
+    bool LineAwareSynthesis::assignSubtract(Circuit& circuit, std::vector<unsigned>& rhs, std::vector<unsigned>& lhs, const AssignStatement::AssignOperation assignOperation) {
+        bool synthesisOfAssignmentOk;
+        if (const std::optional<BinaryExpression::BinaryOperation> mappedToBinaryOperation = !expOpp.empty() ? tryMapAssignmentToBinaryOperation(assignOperation) : std::nullopt;
             mappedToBinaryOperation.has_value() && *mappedToBinaryOperation == expOpp.top()) {
-            SyrecSynthesis::decrease(rhs, SyrecSynthesis::expLhss.top()); //status = bitwiseCnot(lhs, expLhss.top())
-            status = SyrecSynthesis::increase(rhs, SyrecSynthesis::expRhss.top());
-=======
-    bool LineAwareSynthesis::assignSubtract(Circuit& circuit, std::vector<unsigned>& rhs, std::vector<unsigned>& lhs, const unsigned& op) {
-        bool synthesisOfAssignmentOk = true;
-        if (!expOpp.empty() && expOpp.top() == op) {
             synthesisOfAssignmentOk = decrease(circuit, rhs, expLhss.top()) &&
                                       increase(circuit, rhs, expRhss.top());
->>>>>>> 25c00fde
             popExp();
         } else {
             synthesisOfAssignmentOk = decrease(circuit, rhs, lhs);
@@ -461,49 +300,29 @@
         return synthesisOfAssignmentOk;
     }
 
-<<<<<<< HEAD
-    void LineAwareSynthesis::assignExor(bool& status, std::vector<unsigned>& lhs, std::vector<unsigned>& rhs, const AssignStatement::AssignOperation& op) {
-        if (const std::optional<BinaryExpression::BinaryOperation> mappedToBinaryOperation = !expOpp.empty() ? tryMapAssignmentToBinaryOperation(op) : std::nullopt;
+    bool LineAwareSynthesis::assignExor(Circuit& circuit, std::vector<unsigned>& lhs, std::vector<unsigned>& rhs, const AssignStatement::AssignOperation assignOperation) {
+        bool synthesisOfAssignmentOk;
+        if (const std::optional<BinaryExpression::BinaryOperation> mappedToBinaryOperation = !expOpp.empty() ? tryMapAssignmentToBinaryOperation(assignOperation) : std::nullopt;
             mappedToBinaryOperation.has_value() && *mappedToBinaryOperation == expOpp.top()) {
-            SyrecSynthesis::bitwiseCnot(lhs, SyrecSynthesis::expLhss.top()); //status = bitwiseCnot(lhs, expLhss.top())
-            status = SyrecSynthesis::bitwiseCnot(lhs, SyrecSynthesis::expRhss.top());
-=======
-    bool LineAwareSynthesis::assignExor(Circuit& circuit, std::vector<unsigned>& lhs, std::vector<unsigned>& rhs, const unsigned& op) {
-        bool synthesisOfAssignmentOk = true;
-        if (!expOpp.empty() && expOpp.top() == op) {
             synthesisOfAssignmentOk = bitwiseCnot(circuit, lhs, expLhss.top()) && bitwiseCnot(circuit, lhs, expRhss.top());
->>>>>>> 25c00fde
             popExp();
         } else {
             synthesisOfAssignmentOk = bitwiseCnot(circuit, lhs, rhs);
         }
 
-<<<<<<< HEAD
-        while (!SyrecSynthesis::expOpp.empty()) {
-            inverse();
-=======
         while (!expOpp.empty() && synthesisOfAssignmentOk) {
             synthesisOfAssignmentOk = inverse(circuit);
->>>>>>> 25c00fde
         }
         return synthesisOfAssignmentOk;
     }
 
     /// This function is used when input signals (rhs) are equal (just to solve statements individually)
-<<<<<<< HEAD
-    bool LineAwareSynthesis::expEvaluate(std::vector<unsigned>& lines, BinaryExpression::BinaryOperation op, const std::vector<unsigned>& lhs, const std::vector<unsigned>& rhs) {
-        switch (op) {
+    bool LineAwareSynthesis::expEvaluate(Circuit& circuit, std::vector<unsigned>& lines, const BinaryExpression::BinaryOperation binaryOperation, const std::vector<unsigned>& lhs, const std::vector<unsigned>& rhs) const {
+        bool synthesisOk;
+        switch (binaryOperation) {
             case BinaryExpression::BinaryOperation::Add: // +
-                increase(rhs, lhs);
-                lines = rhs;
-=======
-    bool LineAwareSynthesis::expEvaluate(Circuit& circuit, std::vector<unsigned>& lines, unsigned op, const std::vector<unsigned>& lhs, const std::vector<unsigned>& rhs) const {
-        bool synthesisOk = true;
-        switch (op) {
-            case BinaryExpression::Add: // +
                 synthesisOk = increase(circuit, rhs, lhs);
                 lines       = rhs;
->>>>>>> 25c00fde
                 break;
             case BinaryExpression::BinaryOperation::Subtract: // -
                 if (subFlag) {
@@ -514,15 +333,9 @@
                     lines       = rhs;
                 }
                 break;
-<<<<<<< HEAD
-            case BinaryExpression::BinaryOperation::Exor: // ^
-                bitwiseCnot(rhs, lhs);                    // duplicate lhs
-                lines = rhs;
-=======
-            case BinaryExpression::Exor:                      // ^
+            case BinaryExpression::BinaryOperation::Exor:     // ^
                 synthesisOk = bitwiseCnot(circuit, rhs, lhs); // duplicate lhs
                 lines       = rhs;
->>>>>>> 25c00fde
                 break;
             default:
                 return true;
@@ -535,89 +348,45 @@
             return false;
         }
         for (const auto lh: lhs) {
-<<<<<<< HEAD
-            (get(boost::vertex_name, cctMan.tree)[cctMan.current].circ)->appendNot(lh);
-=======
             circuit.createAndAddNotGate(lh);
         }
         if (!increase(circuit, rhs, lhs)) {
             return false;
->>>>>>> 25c00fde
         }
         for (const auto lh: lhs) {
-<<<<<<< HEAD
-            (get(boost::vertex_name, cctMan.tree)[cctMan.current].circ)->appendNot(lh);
-        }
-
-        for (unsigned i = 0U; i < lhs.size(); ++i) {
-            (get(boost::vertex_name, cctMan.tree)[cctMan.current].circ)->appendNot(rhs.at(i));
-=======
             circuit.createAndAddNotGate(lh);
         }
         for (const auto rh: rhs) {
             circuit.createAndAddNotGate(rh);
->>>>>>> 25c00fde
-        }
-        return true;
-    }
-
-<<<<<<< HEAD
-    bool LineAwareSynthesis::expressionSingleOp(BinaryExpression::BinaryOperation op, const std::vector<unsigned>& expLhs, const std::vector<unsigned>& expRhs) {
-        switch (op) {
-            case BinaryExpression::BinaryOperation::Add: // +
-                increase(expRhs, expLhs);
-                break;
-            case BinaryExpression::BinaryOperation::Subtract: // -
-                if (subFlag) {
-                    decreaseNewAssign(expRhs, expLhs);
-                } else {
-                    decrease(expRhs, expLhs);
-                }
-                break;
-            case BinaryExpression::BinaryOperation::Exor: // ^
-                bitwiseCnot(expRhs, expLhs);
-                break;
-=======
-    bool LineAwareSynthesis::expressionSingleOp(Circuit& circuit, const unsigned op, const std::vector<unsigned>& expLhs, const std::vector<unsigned>& expRhs) const {
+        }
+        return true;
+    }
+
+    bool LineAwareSynthesis::expressionSingleOp(Circuit& circuit, const BinaryExpression::BinaryOperation binaryOperation, const std::vector<unsigned>& expLhs, const std::vector<unsigned>& expRhs) const {
         // With the return value we only propagate an error if the defined 'synthesis' operation for any of the handled operations fails. In all other cases, we assume that
         // no synthesis should be performed and simply return OK.
-        switch (op) {
-            case BinaryExpression::Add: // +
+        switch (binaryOperation) {
+            case BinaryExpression::BinaryOperation::Add: // +
                 return increase(circuit, expRhs, expLhs);
-            case BinaryExpression::Subtract: // -
+            case BinaryExpression::BinaryOperation::Subtract: // -
                 return subFlag ? decreaseNewAssign(circuit, expRhs, expLhs) : decrease(circuit, expRhs, expLhs);
-            case BinaryExpression::Exor: // ^
+            case BinaryExpression::BinaryOperation::Exor: // ^
                 return bitwiseCnot(circuit, expRhs, expLhs);
->>>>>>> 25c00fde
             default:
                 return true;
         }
     }
 
-<<<<<<< HEAD
-    bool LineAwareSynthesis::expressionOpInverse(BinaryExpression::BinaryOperation op, const std::vector<unsigned>& expLhs, const std::vector<unsigned>& expRhs) {
-        switch (op) {
-            case BinaryExpression::BinaryOperation::Add: // +
-                decrease(expRhs, expLhs);
-                break;
-            case BinaryExpression::BinaryOperation::Subtract: // -
-                decreaseNewAssign(expRhs, expLhs);
-                break;
-            case BinaryExpression::BinaryOperation::Exor: // ^
-                bitwiseCnot(expRhs, expLhs);
-                break;
-=======
-    bool LineAwareSynthesis::expressionOpInverse(Circuit& circuit, const unsigned op, const std::vector<unsigned>& expLhs, const std::vector<unsigned>& expRhs) const {
+    bool LineAwareSynthesis::expressionOpInverse(Circuit& circuit, const BinaryExpression::BinaryOperation binaryOperation, const std::vector<unsigned>& expLhs, const std::vector<unsigned>& expRhs) const {
         // With the return value we only propagate an error if the defined 'synthesis' operation for any of the handled operations fails. In all other cases, we assume that
         // no synthesis should be performed and simply return OK.
-        switch (op) {
-            case BinaryExpression::Add: // +
+        switch (binaryOperation) {
+            case BinaryExpression::BinaryOperation::Add: // +
                 return decrease(circuit, expRhs, expLhs);
-            case BinaryExpression::Subtract: // -
+            case BinaryExpression::BinaryOperation::Subtract: // -
                 return decreaseNewAssign(circuit, expRhs, expLhs);
-            case BinaryExpression::Exor: // ^
+            case BinaryExpression::BinaryOperation::Exor: // ^
                 return bitwiseCnot(circuit, expRhs, expLhs);
->>>>>>> 25c00fde
             default:
                 return true;
         }
