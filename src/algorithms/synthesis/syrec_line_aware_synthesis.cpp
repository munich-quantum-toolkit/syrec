--- conflicted
+++ resolved
@@ -28,6 +28,7 @@
     bool LineAwareSynthesis::fullStatement(const AssignStatement& statement) {
         std::vector<unsigned> d;
         std::vector<unsigned> statLhs;
+        std::vector<unsigned> comp;
         std::vector<unsigned> ddd;
         getVariables(statement.lhs, statLhs);
 
@@ -80,7 +81,7 @@
                 }
 
             } else {
-<<<<<<< HEAD
+                std::vector<unsigned> lines;
                 if (expLhsVector.front() == expRhsVector.front()) {
                     if (!(expOpVector.front() == BinaryExpression::BinaryOperation::Subtract || expOpVector.front() == BinaryExpression::BinaryOperation::Exor)) {
                         const std::optional<BinaryExpression::BinaryOperation> mappedToBinaryOperation = tryMapAssignmentToBinaryOperation(statement.assignOperation);
@@ -89,15 +90,6 @@
 
                         expressionSingleOp(*mappedToBinaryOperation, expLhsVector.at(0), statLhs);
                         expressionSingleOp(expOpVector.front(), expRhsVector.at(0), statLhs);
-=======
-                std::vector<unsigned> lines;
-                if (expLhsVector.at(0) == expRhsVector.at(0)) {
-                    if (expOpVector.at(0) == 1 || expOpVector.at(0) == 2) {
-                        /// cancel out the signals
-                    } else if (expOpVector.at(0) != 1 || expOpVector.at(0) != 2) {
-                        expressionSingleOp(statement.op, expLhsVector.at(0), statLhs);
-                        expressionSingleOp(expOpVector.at(0), expRhsVector.at(0), statLhs);
->>>>>>> 885972d8
                     }
                     // Else cancel out signals
                 } else {
@@ -162,17 +154,12 @@
                     }
 
                     /// when only lhs exists o rhs exists
-<<<<<<< HEAD
-                    else if (((expLhsVector.at(i) == comp) && (expRhsVector.at(i) != comp)) || ((expLhsVector.at(i) != comp) && (expRhsVector.at(i) == comp))) {
+                    else if (((expLhsVector.at(i).empty()) && !(expRhsVector.at(i).empty())) || ((!expLhsVector.at(i).empty()) && (expRhsVector.at(i).empty()))) {
                         const std::optional<BinaryExpression::BinaryOperation> mappedToBinaryOperation = tryMapAssignmentToBinaryOperation(statAssignOp.at(j));
                         if (!mappedToBinaryOperation.has_value())
                             return false;
 
                         expEvaluate(lines, *mappedToBinaryOperation, expRhsVector.at(i), statLhs);
-=======
-                    else if (((expLhsVector.at(i).empty()) && !(expRhsVector.at(i).empty())) || ((!expLhsVector.at(i).empty()) && (expRhsVector.at(i).empty()))) {
-                        expEvaluate(lines, statAssignOp.at(j), expRhsVector.at(i), statLhs);
->>>>>>> 885972d8
 
                         j = j + 1;
                     }
@@ -236,9 +223,7 @@
         return true;
     }
 
-<<<<<<< HEAD
     bool LineAwareSynthesis::solver(const std::vector<unsigned>& expRhs, AssignStatement::AssignOperation statOp, const std::vector<unsigned>& expLhs, BinaryExpression::BinaryOperation expOp, const std::vector<unsigned>& statLhs) {
-        std::vector<unsigned> lines;
         const std::optional<BinaryExpression::BinaryOperation> mappedToBinaryOperation = tryMapAssignmentToBinaryOperation(statOp);
         if (!mappedToBinaryOperation.has_value()) {
             subFlag = false;
@@ -249,13 +234,6 @@
             if (expOp == BinaryExpression::BinaryOperation::Subtract) {
                 expressionSingleOp(BinaryExpression::BinaryOperation::Subtract, expLhs, expRhs);
                 expressionSingleOp(BinaryExpression::BinaryOperation::Add, statLhs, expRhs);
-=======
-    bool LineAwareSynthesis::solver(const std::vector<unsigned>& expRhs, unsigned statOp, const std::vector<unsigned>& expLhs, unsigned expOp, const std::vector<unsigned>& statLhs) {
-        if (statOp == expOp) {
-            if (expOp == 1) {
-                expressionSingleOp(1, expLhs, expRhs);
-                expressionSingleOp(0, statLhs, expRhs);
->>>>>>> 885972d8
             } else {
                 expressionSingleOp(*mappedToBinaryOperation, expLhs, expRhs);
                 expressionSingleOp(*mappedToBinaryOperation, statLhs, expRhs);
@@ -393,26 +371,22 @@
 
     bool LineAwareSynthesis::decreaseNewAssign(const std::vector<unsigned>& rhs, const std::vector<unsigned>& lhs) {
         for (const auto lh: lhs) {
-            ((get(boost::vertex_name, cctMan.tree)[cctMan.current].circ))->appendNot(lh);
+            (get(boost::vertex_name, cctMan.tree)[cctMan.current].circ)->appendNot(lh);
         }
 
         increase(rhs, lhs);
 
         for (const auto lh: lhs) {
-            ((get(boost::vertex_name, cctMan.tree)[cctMan.current].circ))->appendNot(lh);
+            (get(boost::vertex_name, cctMan.tree)[cctMan.current].circ)->appendNot(lh);
         }
 
         for (unsigned i = 0U; i < lhs.size(); ++i) {
-            ((get(boost::vertex_name, cctMan.tree)[cctMan.current].circ))->appendNot(rhs.at(i));
-        }
-        return true;
-    }
-
-<<<<<<< HEAD
+            (get(boost::vertex_name, cctMan.tree)[cctMan.current].circ)->appendNot(rhs.at(i));
+        }
+        return true;
+    }
+
     bool LineAwareSynthesis::expressionSingleOp(BinaryExpression::BinaryOperation op, const std::vector<unsigned>& expLhs, const std::vector<unsigned>& expRhs) {
-=======
-    bool LineAwareSynthesis::expressionSingleOp(const unsigned op, const std::vector<unsigned>& expLhs, const std::vector<unsigned>& expRhs) {
->>>>>>> 885972d8
         switch (op) {
             case BinaryExpression::BinaryOperation::Add: // +
                 increase(expRhs, expLhs);
@@ -433,11 +407,7 @@
         return true;
     }
 
-<<<<<<< HEAD
     bool LineAwareSynthesis::expressionOpInverse(BinaryExpression::BinaryOperation op, const std::vector<unsigned>& expLhs, const std::vector<unsigned>& expRhs) {
-=======
-    bool LineAwareSynthesis::expressionOpInverse(const unsigned op, const std::vector<unsigned>& expLhs, const std::vector<unsigned>& expRhs) {
->>>>>>> 885972d8
         switch (op) {
             case BinaryExpression::BinaryOperation::Add: // +
                 decrease(expRhs, expLhs);
